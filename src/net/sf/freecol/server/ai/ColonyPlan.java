--- conflicted
+++ resolved
@@ -1196,7 +1196,6 @@
     }
 
     /**
-<<<<<<< HEAD
      * Remove equipment from a unit.
      *
      * @param unit The <code>Unit</code> to unequip.
@@ -1261,8 +1260,6 @@
     }
 
     /**
-=======
->>>>>>> cc12761d
      * Equips a unit for a role, trying extra possibilities.
      *
      * @param unit The <code>Unit</code> to equip if possible.
