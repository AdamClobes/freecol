--- conflicted
+++ resolved
@@ -25,6 +25,7 @@
 import java.io.InputStream;
 import java.util.Collections;
 import java.util.List;
+import java.util.Objects;
 import java.util.logging.Level;
 import java.util.logging.Logger;
 
@@ -563,7 +564,7 @@
      * @return True if tutorial messages should be displayed.
      */
     public boolean tutorialMode() {
-        return clientOptions.getBoolean("model.option.guiShowTutorial");
+        return getClientOptions().getBoolean("model.option.guiShowTutorial");
     }
 
     /**
@@ -723,11 +724,7 @@
      * @return The animation speed.
      */
     public int getAnimationSpeed(Player player) {
-<<<<<<< HEAD
-        String key = (Objects.equals(this.player, player))
-=======
         String key = (getMyPlayer() == player)
->>>>>>> ac10edfb
             ? ClientOptions.MOVE_ANIMATION_SPEED
             : ClientOptions.ENEMY_MOVE_ANIMATION_SPEED;
         return clientOptions.getInteger(key);
@@ -830,6 +827,7 @@
      */
     public void quit() {
         connectController.quitGame(singlePlayer);
+        getConnectController().quitGame(isSinglePlayer());
 
         // delete outdated autosave files
         long validPeriod = 1000L * 24L * 60L * 60L // days to ms
