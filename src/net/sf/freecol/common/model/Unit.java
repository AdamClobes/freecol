/**
 *  Copyright (C) 2002-2013   The FreeCol Team
 *
 *  This file is part of FreeCol.
 *
 *  FreeCol is free software: you can redistribute it and/or modify
 *  it under the terms of the GNU General Public License as published by
 *  the Free Software Foundation, either version 2 of the License, or
 *  (at your option) any later version.
 *
 *  FreeCol is distributed in the hope that it will be useful,
 *  but WITHOUT ANY WARRANTY; without even the implied warranty of
 *  MERCHANTABILITY or FITNESS FOR A PARTICULAR PURPOSE.  See the
 *  GNU General Public License for more details.
 *
 *  You should have received a copy of the GNU General Public License
 *  along with FreeCol.  If not, see <http://www.gnu.org/licenses/>.
 */

package net.sf.freecol.common.model;

import java.util.ArrayList;
import java.util.Collections;
import java.util.Comparator;
import java.util.HashMap;
import java.util.HashSet;
import java.util.Iterator;
import java.util.List;
import java.util.Locale;
import java.util.Map.Entry;
import java.util.Set;
import java.util.logging.Level;
import java.util.logging.Logger;

import javax.xml.stream.XMLStreamConstants;
import javax.xml.stream.XMLStreamException;

import net.sf.freecol.client.gui.i18n.Messages;
import net.sf.freecol.common.io.FreeColXMLReader;
import net.sf.freecol.common.io.FreeColXMLWriter;
import net.sf.freecol.common.model.EquipmentType;
import net.sf.freecol.common.model.Europe;
import net.sf.freecol.common.model.GameOptions;
import net.sf.freecol.common.model.Map.Direction;
import net.sf.freecol.common.model.pathfinding.CostDecider;
import net.sf.freecol.common.model.pathfinding.CostDeciders;
import net.sf.freecol.common.model.pathfinding.GoalDecider;
import net.sf.freecol.common.model.TradeRouteStop;
import net.sf.freecol.common.model.UnitTypeChange.ChangeType;
import net.sf.freecol.common.util.EmptyIterator;
import net.sf.freecol.common.util.Utils;

import org.w3c.dom.Element;


/**
 * Represents all pieces that can be moved on the map-board. This includes:
 * colonists, ships, wagon trains e.t.c.
 *
 * Every <code>Unit</code> is owned by a {@link Player} and has a
 * {@link Location}.
 */
public class Unit extends GoodsLocation
    implements Consumer, Locatable, Movable, Nameable, Ownable {

    private static final Logger logger = Logger.getLogger(Unit.class.getName());

    private static final EquipmentType horsesEq[] = { null, null };
    private static final EquipmentType musketsEq[] = { null, null };

    /** A comparator to order units by skill level. */
    private static Comparator<Unit> skillLevelComp
        = new Comparator<Unit>() {
            public int compare(Unit u1, Unit u2) {
                return u1.getSkillLevel() - u2.getSkillLevel();
            }
        };


    public static final String CARGO_CHANGE = "CARGO_CHANGE";
    public static final String EQUIPMENT_CHANGE = "EQUIPMENT_CHANGE";

    /** A state a Unit can have. */
    public static enum UnitState {
        ACTIVE,
        FORTIFIED,
        SENTRY,
        IN_COLONY,
        IMPROVING,
        // @compat 0.10.0
        TO_EUROPE,
        TO_AMERICA,
        // end @compat
        FORTIFYING,
        SKIPPED
    }

<<<<<<< HEAD
=======
    /**
     * The roles a Unit can have. TODO: make this configurable by
     * adding roles to the specification instead of using an enum. New
     * roles, such as mounted pioneers, have already been suggested.
     */
    public static enum Role {
        DEFAULT, PIONEER, MISSIONARY, SOLDIER, SCOUT, DRAGOON;

        // Equipment types needed for certain roles.
        private static final HashMap<Role, List<EquipmentType>> roleEquipment
            = new HashMap<Role, List<EquipmentType>>();

        /**
         * Initializes roleEquipment.  How about that.
         */
        private void initializeRoleEquipment(Specification spec) {
            if (!roleEquipment.isEmpty()) return;
            UnitType defaultUnit = spec.getDefaultUnitType();
            for (EquipmentType e : spec.getEquipmentTypeList()) {
                Role r = e.getRole();
                if (r != null) {
                    List<EquipmentType> eq = roleEquipment.get(r);
                    if (eq == null) {
                        eq = new ArrayList<EquipmentType>();
                        roleEquipment.put(r, eq);
                    }
                    eq.add(e);
                }
            }
            // TODO: Not quite completely generic yet.  There are more
            // equipment types that are compatible with the dragoon role.
            // The spec expresses this with <compatible-equipment> but
            // it does not express that while muskets and horses are compatible
            // for a soldier, they are not for a scout.
            for (EquipmentType e : spec.getEquipmentTypeList()) {
                if (!e.isMilitaryEquipment()) continue;
                List<EquipmentType> eq = roleEquipment.get(Role.DRAGOON);
                if (eq == null) {
                    eq = new ArrayList<EquipmentType>();
                    roleEquipment.put(Role.DRAGOON, eq);
                }
                if (!eq.contains(e)) eq.add(e);
            }
            // Make sure there is an empty list at least for each role.
            for (Role r : Role.values()) {
                List<EquipmentType> e = roleEquipment.get(r);
                if (e == null) {
                    e = new ArrayList<EquipmentType>();
                    roleEquipment.put(r, e);
                }
            }
        }

        /**
         * Gets all equipment that could support this role.  Do not
         * use directly as it will return both normal and native versions
         * of the military equipment.  Use Unit.getRoleEquipment() which
         * provides the correct scope.
         *
         * @param spec The <code>Specification</code> to extract requirements
         *     from.
         * @return A list of required <code>EquipmentType</code>s.
         */
        public List<EquipmentType> getRoleEquipment(Specification spec) {
            initializeRoleEquipment(spec);
            return new ArrayList<EquipmentType>(roleEquipment.get(this));
        }

        public boolean isCompatibleWith(Role oldRole) {
            return (this == oldRole) ||
                (this == SOLDIER && oldRole == DRAGOON) ||
                (this == DRAGOON && oldRole == SOLDIER);
        }

        public Role newRole(Role role) {
            if (this == SOLDIER && role == SCOUT) {
                return DRAGOON;
            } else if (this == SCOUT && role == SOLDIER) {
                return DRAGOON;
            } else {
                return role;
            }
        }

        public String getExpertAbility() {
            switch (this) {
            case DEFAULT:
                break;
            case MISSIONARY:
                return "model.ability.jesuitMissionary";
            case PIONEER:
                return "model.ability.hardyPioneer";
            case SCOUT:
                return "model.ability.seasonedScout";
            case SOLDIER: case DRAGOON:
                return "model.ability.veteranSoldier";
            }
            return null;
        }

        public String getId() {
            return toString().toLowerCase(Locale.US);
        }
    }
>>>>>>> cc12761d

    /** The individual name of this unit, not of the unit type. */
    protected String name = null;

    /** The owner player. */
    protected Player owner;

    /** The unit type. */
    protected UnitType unitType;

    /** Current unit state. */
    protected UnitState state = UnitState.ACTIVE;

    /** Current unit role. */
    protected Role role = Role.DEFAULT;

    /** The current unit location. */
    protected Location location;

    /** The last entry location used by this unit. */
    protected Location entryLocation;

    /** The number of moves this unit has left this turn. */
    protected int movesLeft;

    /** What type of goods this unit produces in its occupation. */
    protected GoodsType workType;

    /** What type of goods this unit last earned experience producing. */
    private GoodsType experienceType;

    /** The mount of experience a unit has earned. */
    protected int experience = 0;

    /**
     * The number of turns until the work is finished (e.g. sailing,
     * improving), or '-1' if a Unit can stay in its state forever.
     */
    protected int workLeft;

    /**
     * What is being improved (to be used only for PIONEERs - where
     * they are working.
     */
    protected TileImprovement workImprovement;

    /** The student of this Unit, if it has one. */
    protected Unit student;

    /** The teacher of this Unit, if it has one. */
    protected Unit teacher;

    /** Number of turns of training needed by this unit. */
    protected int turnsOfTraining = 0;

    /** The original nationality. */
    protected String nationality = null;

    /** The original ethnicity. */
    protected String ethnicity = null;

    /** The home settlement of a native unit. */
    protected IndianSettlement indianSettlement = null;

    /** For now; only used by ships when repairing. */
    protected int hitPoints;

    /** A destination for go-to moves. */
    protected Location destination = null;

    /** The trade route this unit has. */
    protected TradeRoute tradeRoute = null;

    /** Which stop in a trade route the unit is going to. */
    protected int currentStop = -1;

    /** To be used only for type == TREASURE_TRAIN */
    protected int treasureAmount;

    /**
     * The attrition this unit has accumulated.  At the moment, this
     * equals the number of turns it has spent in the open.
     */
    protected int attrition = 0;

    /**
     * The amount of goods carried by this unit.  This variable is
     * only used by the clients.  A negative value signals that the
     * variable is not in use.
     *
     * @see #getVisibleGoodsCount()
     */
    protected int visibleGoodsCount;

    /** The equipment this Unit carries. */
    protected final TypeCountMap<EquipmentType> equipment
        = new TypeCountMap<EquipmentType>();


    /**
     * Constructor for ServerUnit.
     *
     * @param game The enclosing <code>Game</code>.
     */
    protected Unit(Game game) {
        super(game);
    }

    /**
     * Initialize this object from an XML-representation of this object.
     *
     * @param game The enclosing <code>Game</code>.
     * @param e An XML-element that will be used to initialize this object.
     */
    public Unit(Game game, Element e) {
        super(game, e);

        readFromXMLElement(e);
    }

    /**
     * Creates a new <code>Unit</code> with the given
     * identifier.  The object should later be initialized by calling
     * {@link #readFromXML(FreeColXMLReader)}.
     *
     * @param game The enclosing <code>Game</code>.
     * @param id The object identifier.
     */
    public Unit(Game game, String id) {
        super(game, id);
    }


    /**
     * Get the individual name of this unit.
     *
     * @return The individual name.
     */
    public String getName() {
        return name;
    }

    /**
     * Set the individual name of this unit.
     *
     * @param newName The new name.
     */
    public void setName(String newName) {
        this.name = newName;
    }

    /**
     * Get the name of the apparent owner of this Unit,
     * (like getOwner().getNationAsString() but handles pirates).
     *
     * @return The name of the apparent owner of this <code>Unit</code>.
     */
    public StringTemplate getApparentOwnerName() {
        Player own = (hasAbility(Ability.PIRACY)) ? getGame().getUnknownEnemy()
            : owner;
        return own.getNationName();
    }

    /**
     * Get a description of a unit by name, type, role and number.
     *
     * @param name The unit name, if any.
     * @param type The <code>UnitType</code>.
     * @param role The <code>Role</code>.
     * @param number A unit count.
     * @return A <code>StringTemplate</code> describing a <code>Unit</code>.
     */
    public static StringTemplate getLabel(String name, UnitType type,
                                          Role role, int number) {
        StringTemplate result = StringTemplate.label(" ")
            .add(type.getNameKey());
        if (name != null) {
            result.addName(name);
        }
        if (role != Role.DEFAULT) {
            result = StringTemplate.template("model.unit." + role.getId()
                                             + ".name")
                .addAmount("%number%", number)
                .add("%unit%", type.getNameKey());
        }
        return result;
    }

    /**
     * Get a description of this unit.
     *
     * @return A <code>StringTemplate</code> describing this <code>Unit</code>.
     */
    public StringTemplate getLabel() {
        return getLabel(name, getType(), getRole(), 1);
    }

    /**
     * Get the <code>UnitType</code> value.
     *
     * @return The current <code>UnitType</code>.
     */
    public final UnitType getType() {
        return unitType;
    }

    /**
     * Sets the type of the unit.
     *
     * -vis: Has visibility issues as the line of sight may change.
     *
     * @param newUnitType The new type of the unit.
     */
    public void setType(UnitType newUnitType) {
        if (newUnitType.isAvailableTo(owner)) {
            this.unitType = newUnitType;
            if (getMovesLeft() > getInitialMovesLeft()) {
                setMovesLeft(getInitialMovesLeft());
            }
            hitPoints = unitType.getHitPoints();
            if (getTeacher() != null && !canBeStudent(getTeacher())) {
                getTeacher().setStudent(null);
                setTeacher(null);
            }
        } else {
            // ColonialRegulars for example are only available after
            // independence is declared.
            logger.warning("Units of type: " + newUnitType
                           + " are not available to " + owner.getPlayerType()
                           + " player " + owner.getName());
        }
    }

    /**
     * Checks if this <code>Unit</code> is naval.
     *
     * @return True if this is a naval <code>Unit</code>.
     */
    public boolean isNaval() {
        return (unitType == null) ? false : unitType.isNaval();
    }

    /**
     * Checks if this unit is an undead.
     *
     * @return True if the unit is undead.
     */
    public boolean isUndead() {
        return hasAbility(Ability.UNDEAD);
    }

    /**
     * Can this unit carry treasure (like a treasure train)?
     *
     * @return True if this <code>Unit</code> can carry treasure.
     */
    public boolean canCarryTreasure() {
        return hasAbility(Ability.CARRY_TREASURE);
    }

    /**
     * Can this unit capture enemy goods?
     *
     * @return True if this <code>Unit</code> is capable of capturing goods.
     */
    public boolean canCaptureGoods() {
        return hasAbility(Ability.CAPTURE_GOODS);
    }

    /**
     * Checks if this is a trading <code>Unit</code>, meaning that it
     * can trade with settlements.
     *
     * @return True if this is a trading unit.
     */
    public boolean isTradingUnit() {
        return canCarryGoods() && owner.isEuropean();
    }

    /**
     * Checks if this <code>Unit</code> is a `colonist'.  A unit is a
     * colonist if it is European and can build a new <code>Colony</code>.
     *
     * @return True if this unit is a colonist.
     */
    public boolean isColonist() {
        return unitType.hasAbility(Ability.FOUND_COLONY)
            && owner.hasAbility(Ability.FOUNDS_COLONIES);
    }

    /**
     * Checks if this <code>Unit</code> is able to carry {@link Locatable}s.
     *
     * @return True if this unit can carry goods or other units.
     */
    public boolean isCarrier() {
        return unitType.canCarryGoods() || unitType.canCarryUnits();
    }

    /**
     * Checks if this unit is a person, that is not a ship or wagon.
     * Surprisingly difficult without explicit enumeration because
     * model.ability.person only arrived in 0.10.1.
     *
     * @return True if this unit is a person.
     */
    public boolean isPerson() {
        return hasAbility(Ability.PERSON)
            // @compat 0.10.0
            || unitType.hasAbility(Ability.BORN_IN_COLONY)
            || unitType.hasAbility(Ability.BORN_IN_INDIAN_SETTLEMENT)
            || unitType.hasAbility(Ability.FOUND_COLONY)
            // Nick also had:
            //     && (!hasAbility("model.ability.carryGoods")
            //         && !hasAbility("model.ability.carryUnits")
            //         && !hasAbility("model.ability.carryTreasure")
            //         && !hasAbility("model.ability.bombard"))
            // ...but that should be unnecessary.
            // end @compat
            ;
    }

    /**
     * Gets the state of this <code>Unit</code>.
     *
     * @return The state of this <code>Unit</code>.
     */
    public UnitState getState() {
        return state;
    }

    /**
     * Checks if a <code>Unit</code> can get the given state set.
     *
     * @param s The new state for this Unit.  Should be one of
     *     {UnitState.ACTIVE, FORTIFIED, ...}.
     * @return True if the <code>Unit</code> state can be changed to
     *     the new value.
     */
    public boolean checkSetState(UnitState s) {
        switch (s) {
        case ACTIVE: case SENTRY:
            return true;
        case IN_COLONY:
            return !isNaval();
        case FORTIFIED:
            return getState() == UnitState.FORTIFYING;
        case IMPROVING:
            return location instanceof Tile
                && getOwner().canAcquireForImprovement(location.getTile());
        case SKIPPED:
            if (getState() == UnitState.ACTIVE) return true;
            // Fall through
        case FORTIFYING:
            return getMovesLeft() > 0;
        default:
            logger.warning("Invalid unit state: " + s);
            return false;
        }
    }

    /**
     * Sets a new state for this unit and initializes the amount of
     * work the unit has left.
     *
     * If the work needs turns to be completed (for instance when
     * plowing), then the moves the unit has still left will be used
     * up. Some work (basically building a road with a hardy pioneer)
     * might actually be finished already in this method-call, in
     * which case the state is set back to UnitState.ACTIVE.
     *
     * @param s The new state for this Unit.  Should be one of
     *     {UnitState.ACTIVE, UnitState.FORTIFIED, ...}.
     */
    public void setState(UnitState s) {
        if (state == s) {
            // No need to do anything when the state is unchanged
            return;
        } else if (!checkSetState(s)) {
            throw new IllegalStateException("Illegal UnitState transition: "
                + state + " -> " + s);
        } else {
            setStateUnchecked(s);
        }
    }

    /**
     * Actually set the unit state.
     *
     * @param s The new <code>UnitState</code>.
     */
    protected void setStateUnchecked(UnitState s) {
        // TODO: move to the server.
        // Cleanup the old UnitState, for example destroy the
        // TileImprovment being built by a pioneer.
        switch (state) {
        case IMPROVING:
            if (workImprovement != null && getWorkLeft() > 0) {
                if (!workImprovement.isComplete()
                    && workImprovement.getTile() != null
                    && workImprovement.getTile().getTileItemContainer() != null) {
                    workImprovement.getTile().getTileItemContainer()
                        .removeTileItem(workImprovement);
                }
                setWorkImprovement(null);
            }
            break;
        default:
            // do nothing
            break;
        }

        // Now initiate the new UnitState
        switch (s) {
        case ACTIVE:
            setWorkLeft(-1);
            break;
        case SENTRY:
            setWorkLeft(-1);
            break;
        case FORTIFIED:
            setWorkLeft(-1);
            movesLeft = 0;
            break;
        case FORTIFYING:
            setWorkLeft(1);
            movesLeft = 0;
            break;
        case IMPROVING:
            if (workImprovement == null) {
                setWorkLeft(-1);
            } else {
                setWorkLeft(workImprovement.getTurnsToComplete()
                    + ((getMovesLeft() > 0) ? 0 : 1));
            }
            movesLeft = 0;
            break;
        case SKIPPED: // do nothing
            break;
        default:
            setWorkLeft(-1);
        }
        state = s;
    }

    /**
     * Sets the given state to all the units that are carried.
     *
     * @param state The <code>UnitState</code> to set..
     */
    public void setStateToAllChildren(UnitState state) {
        if (canCarryUnits()) {
            for (Unit u : getUnitList()) u.setState(state);
        }
    }

    /**
     * Change the owner of this unit.
     *
     * -vis: This routine calls setOwner() and thus has visibility
     * implications.  Ideally it should be in ServerUnit but we keep
     * it here for the benefit of the test suite.
     *
     * @param owner The new owner <code>Player</code>.
     */
    public void changeOwner(Player owner) {
        Player oldOwner = this.owner;
        if (oldOwner == owner) return;

        if (oldOwner == null) {
            logger.warning("Unit " + getId()
                + " had no owner, when changing owner to " + owner.getId());
        }

        // This need to be set right away.
        this.owner = owner;

        // Clear trade route and goto orders if changing owner.
        if (getTradeRoute() != null) setTradeRoute(null);
        if (getDestination() != null) setDestination(null);

        // If its a carrier, we need to update the units it has loaded
        // before finishing with it
        for (Unit u : getUnitList()) u.changeOwner(owner);

        if (oldOwner != null) oldOwner.removeUnit(this);
        if (owner != null) owner.addUnit(this);

        getGame().notifyOwnerChanged(this, oldOwner, owner);
    }

    /**
     * Gets the unit role.
     *
     * @return The <code>Role</code> of this <code>Unit</code>.
     */
    public Role getRole() {
        return role;
    }

    /**
     * Sets the <code>Role</code> of this <code>Unit</code>.
     *
     * @param role The new <code>Role</code>.
     */
    public void setRole(Role role) {
        this.role = role;
    }

    /**
     * Set the unit role based on its equipment.
     */
    protected void setRole() {
        Role oldRole = role;
        role = Role.DEFAULT;
        for (EquipmentType type : equipment.keySet()) {
            role = role.newRole(type.getRole());
        }
        if (getState() == UnitState.IMPROVING
            && !hasAbility(Ability.IMPROVE_TERRAIN)) {
            setStateUnchecked(UnitState.ACTIVE);
            setMovesLeft(0);
        }

        // Check for role change for reseting the experience.
        // Soldier and Dragoon are compatible, no loss of experience.
        if (!role.isCompatibleWith(oldRole)) {
            experience = 0;
        }
    }

    /**
     * Gets the location of this Unit.
     *
     * @return The location of this Unit.
     */
    public Location getLocation() {
        return location;
    }

    /**
     * Sets the units location without updating any other variables
     *
     * -vis: This routine changes player visibility.
     *
     * @param newLocation The new <code>Location</code>.
     */
    public void setLocationNoUpdate(Location newLocation) {
        location = newLocation;
    }

    /**
     * Sets the location of this Unit.
     *
     * -vis: This routine changes player visibility.
     *
     * @param newLocation The new <code>Location</code>.
     */
    public void setLocation(Location newLocation) {
        // It is possible to add a unit to a non-specific location
        // within a colony by specifying the colony as the new
        // location.  Find a suitable work location.
        if (newLocation instanceof Colony) {
            newLocation = ((Colony)newLocation).getWorkLocationFor(this);
            if (newLocation == null) return; // Just fail fast.
        }

        if (newLocation == location) return;
        if (newLocation != null && !newLocation.canAdd(this)) {
            logger.warning("Can not add " + this + " to "
                + newLocation.getId());
            return;
        }

        // If the unit either starts or ends this move in a colony
        // then teaching status can change.  However, if it moves
        // between locations within the same colony with the same
        // teaching ability, the teaching state should *not* change.
        // We have to handle this issue here in setLocation as this is
        // the only place that contains information about both
        // locations.
        Colony oldColony = (location instanceof WorkLocation)
            ? location.getColony() : null;
        Colony newColony = (newLocation instanceof WorkLocation)
            ? newLocation.getColony() : null;
        boolean withinColony = newColony != null && newColony == oldColony;
        boolean preserveEducation = withinColony
            && (((WorkLocation)location).canTeach()
                == ((WorkLocation)newLocation).canTeach());

        if (location != null && !location.remove(this)) {
            // "Should not happen" (should always be able to remove)
            throw new RuntimeException("Failed to remove " + this
                + " from " + location.getId());
        }
        if (oldColony != null) {
            if (!withinColony) oldColony.updatePopulation();
            if (!preserveEducation) oldColony.updateEducation(this, false);
        }

        if (newLocation != null && !newLocation.add(this)) {
            // "Should not happen" (canAdd was checked above)
            throw new RuntimeException("Failed to add "
                + this + " to " + newLocation.getId());
        }
        setLocationNoUpdate(newLocation);//-vis
        if (newColony != null) {
            if (!withinColony) newColony.updatePopulation();
            if (!preserveEducation) newColony.updateEducation(this, true);
        }
    }

    /**
     * Verifies if the unit is aboard a carrier
     *
     * @return True if the unit is aboard a carrier.
     */
    public boolean isOnCarrier() {
        return getLocation() instanceof Unit;
    }

    /**
     * Gets the carrier this unit is aboard if any.
     *
     * @return The carrier this unit is aboard, or null if none.
     */
    public Unit getCarrier() {
        return (isOnCarrier()) ? ((Unit)getLocation()) : null;
    }

    /**
     * Checks if this <code>Unit</code> is located in Europe.  That
     * is; either directly or onboard a carrier which is in Europe.
     *
     * @return True if in <code>Europe</code>.
     */
    public boolean isInEurope() {
        return (location instanceof Unit) ? ((Unit)location).isInEurope()
            : getLocation() instanceof Europe;
    }

    /**
     * Checks whether this <code>Unit</code> is at sea off the map, or
     * on board of a carrier that is.
     *
     * @return True if at sea.
     */
    public boolean isAtSea() {
        return (location instanceof Unit) ? ((Unit)location).isAtSea()
            : location instanceof HighSeas;
    }

    /**
     * Checks if this unit is running a mission.
     *
     * @return True if this unit is running a mission.
     */
    public boolean isInMission() {
        return hasAbility(Ability.MISSIONARY)
            && (getLocation() instanceof IndianSettlement
                // TODO: remove this when PET missionary serialization is fixed
                || getLocation() == null);
    }

    /**
     * Is this unit on a tile?
     *
     * @return True if this unit is on a tile.
     */
    public boolean hasTile() {
        return getTile() != null;
    }


    /**
     * Gets the work location this unit is working in.
     *
     * @return The current <code>WorkLocation</code>, or null if none.
     */
    public WorkLocation getWorkLocation() {
        if (getLocation() instanceof WorkLocation) {
            return (WorkLocation) getLocation();
        }
        return null;
    }

    /**
     * Gets the <code>Building</code> this unit is working in.
     *
     * @return The current <code>Building</code>, or null if none.
     */
    public Building getWorkBuilding() {
        if (getLocation() instanceof Building) {
            return ((Building) getLocation());
        }
        return null;
    }

    /**
     * Gets the <code>ColonyTile</code> this unit is working in.
     *
     * @return The current <code>ColonyTile</code>, or null if none.
     */
    public ColonyTile getWorkTile() {
        if (getLocation() instanceof ColonyTile) {
            return ((ColonyTile) getLocation());
        }
        return null;
    }

    /**
     * Gets the entry location for this unit to use when returning from
     * {@link Europe}.
     *
     * @return The entry <code>Location</code>.
     */
    public Location getEntryLocation() {
        if (entryLocation == null) {
            entryLocation = owner.getEntryLocation();
        }
        return entryLocation;
    }

    /**
     * Sets the entry location in which this unit will be put when
     * returning from {@link Europe}.
     *
     * @param entryLocation The new entry <code>Location</code>.
     * @see #getEntryLocation
     */
    public void setEntryLocation(Location entryLocation) {
        this.entryLocation = entryLocation;
        if (entryLocation != null) {
            owner.setEntryLocation(entryLocation);
        }
    }

    /**
     * Gets the entry tile for this unit, or if null the default
     * entry location for the owning player.
     *
     * @return The entry <code>Tile</code>.
     */
    public Tile getFullEntryLocation() {
        return (entryLocation != null) ? (Tile) entryLocation
            : (owner.getEntryLocation() == null) ? null
            : owner.getEntryLocation().getTile();
    }

    /**
     * Get the moves left this turn.
     *
     * @return The number of moves this <code>Unit</code> has left.
     */
    public int getMovesLeft() {
        return movesLeft;
    }

    /**
     * Sets the moves left this turn.
     *
     * @param moves The new amount of moves left this <code>Unit</code>
     *     should have.
     */
    public void setMovesLeft(int moves) {
        this.movesLeft = (moves < 0) ? 0 : moves;
    }

    /**
     * Gets the type of goods this unit is producing in its current occupation.
     *
     * @return The type of goods this unit is producing.
     */
    public GoodsType getWorkType() {
        return workType;
    }

    /**
     * Set the type of goods this unit is producing in its current
     * occupation.
     *
     * @param type The <code>GoodsType</code> to produce.
     */
    public void setWorkType(GoodsType type) {
        this.workType = type;
    }

    /**
     * Change the type of goods this unit is producing in its current
     * occupation.  Updates the work location production and the unit
     * experience type if necessary.
     *
     * @param type The <code>GoodsType</code> to produce.
     */
    public void changeWorkType(GoodsType type) {
        setWorkType(type);
        if (type != null) experienceType = type;
        WorkLocation wl = getWorkLocation();
        if (wl != null) wl.updateProductionType();
    }

    /**
     * Gets the type of goods this unit has accrued experience producing.
     *
     * @return The type of goods this unit would produce.
     */
    public GoodsType getExperienceType() {
        return experienceType;
    }

    /**
     * Gets the experience of this <code>Unit</code> at its current
     * experienceType.
     *
     * @return The experience of this <code>Unit</code> at its current
     *     experienceType.
     * @see #modifyExperience
     */
    public int getExperience() {
        return experience;
    }

    /**
     * Sets the experience of this <code>Unit</code> at its current
     * experienceType.
     *
     * @param experience The new experience of this <code>Unit</code>
     *     at its current experienceType.
     * @see #modifyExperience
     */
    public void setExperience(int experience) {
        this.experience = Math.min(experience,
                                   getType().getMaximumExperience());
    }

    /**
     * Modifies the experience of this <code>Unit</code> at its current
     * experienceType.
     *
     * @param value The value by which to modify the experience of this
     *     <code>Unit</code>.
     * @see #getExperience
     */
    public void modifyExperience(int value) {
        experience += value;
    }

    /**
     * Gets the amount of work left.
     *
     * @return The amount of work left.
     */
    public int getWorkLeft() {
        return workLeft;
    }

    /**
     * Sets the amount of work left.
     *
     * @param workLeft The new amount of work left.
     */
    public void setWorkLeft(int workLeft) {
        this.workLeft = workLeft;
    }

    /**
     * Get the number of turns of work left.
     *
     * @return The number of turns of work left.
     */
    public int getWorkTurnsLeft() {
        return (state == UnitState.IMPROVING
                && unitType.hasAbility(Ability.EXPERT_PIONEER))
            ? (getWorkLeft() + 1) / 2
            : getWorkLeft();
    }

    /**
     * Gets the TileImprovement that this pioneer is contributing to.
     *
     * @return The <code>TileImprovement</code> the pioneer is working on.
     */
    public TileImprovement getWorkImprovement() {
        return workImprovement;
    }

    /**
     * Sets the TileImprovement that this pioneer is contributing to.
     *
     * @param imp The new <code>TileImprovement</code> the pioneer is to
     *     work on.
     */
    public void setWorkImprovement(TileImprovement imp) {
        workImprovement = imp;
    }

    /**
     * Get the unit being taught.
     *
     * @return A student <code>Unit</code> if any.
     */
    public final Unit getStudent() {
        return student;
    }

    /**
     * Set the student unit.
     *
     * @param newStudent The new student <code>Unit</code>.
     */
    public final void setStudent(final Unit newStudent) {
        Unit oldStudent = this.student;
        if (oldStudent == newStudent) return;

        if (newStudent == null) {
            this.student = null;
            if (oldStudent != null && oldStudent.getTeacher() == this) {
                oldStudent.setTeacher(null);
            }
        } else if (newStudent.getColony() != null
            && newStudent.getColony() == getColony()
            && newStudent.canBeStudent(this)) {
            if (oldStudent != null && oldStudent.getTeacher() == this) {
                oldStudent.setTeacher(null);
            }
            this.student = newStudent;
            newStudent.setTeacher(this);
        } else {
            throw new IllegalStateException("Unit can not be student: "
                + newStudent);
        }
    }

    /**
     * Get the unit teaching this one.
     *
     * @return A teacher <code>Unit</code>.
     */
    public final Unit getTeacher() {
        return teacher;
    }

    /**
     * Set the teacher for this unit.
     *
     * @param newTeacher The new teacher <code>Unit</code>.
     */
    public final void setTeacher(final Unit newTeacher) {
        Unit oldTeacher = this.teacher;
        if (newTeacher == oldTeacher) return;

        if (newTeacher == null) {
            this.teacher = null;
            if (oldTeacher != null && oldTeacher.getStudent() == this) {
                oldTeacher.setStudent(null);
            }
        } else {
            UnitType skillTaught = newTeacher.getType().getSkillTaught();
            if (newTeacher.getColony() != null
                && newTeacher.getColony() == getColony()
                && getColony().canTrain(skillTaught)) {
                if (oldTeacher != null && oldTeacher.getStudent() == this) {
                    oldTeacher.setStudent(null);
                }
                this.teacher = newTeacher;
                this.teacher.setStudent(this);
            } else {
                throw new IllegalStateException("Unit can not be teacher: "
                    + newTeacher);
            }
        }
    }

    /**
     * Gets the number of turns this unit has been training.
     *
     * @return The number of turns of training this <code>Unit</code> has
     *     given.
     * @see #setTurnsOfTraining
     * @see #getNeededTurnsOfTraining
     */
    public int getTurnsOfTraining() {
        return turnsOfTraining;
    }

    /**
     * Sets the number of turns this unit has been training.
     *
     * @param turnsOfTraining The number of turns of training this
     *     <code>Unit</code> has given.
     * @see #getNeededTurnsOfTraining
     */
    public void setTurnsOfTraining(int turnsOfTraining) {
        this.turnsOfTraining = turnsOfTraining;
    }

    /**
     * Gets the number of turns this unit has to train to educate a student.
     * This value is only meaningful for units that can be put in a school.
     *
     * @return The turns of training needed to teach its current type
     *     to a free colonist or to promote an indentured servant or a
     *     petty criminal.
     * @see #getTurnsOfTraining
     */
    public int getNeededTurnsOfTraining() {
        // number of turns is 4/6/8 for skill 1/2/3
        int result = 0;
        if (student != null) {
            result = getNeededTurnsOfTraining(unitType, student.unitType);
            if (getColony() != null) {
                result -= getColony().getProductionBonus();
            }
        }
        return result;
    }

    /**
     * Gets the number of turns this unit has to train to educate a student.
     * This value is only meaningful for units that can be put in a school.
     *
     * @return The turns of training needed to teach its current type
     *     to a free colonist or to promote an indentured servant or a
     *     petty criminal.
     * @see #getTurnsOfTraining
     *
     * @param typeTeacher The teacher <code>UnitType</code>.
     * @param typeStudent the student <code>UnitType</code>.
     * @return The number of turns.
     */
    public int getNeededTurnsOfTraining(UnitType typeTeacher,
                                        UnitType typeStudent) {
        UnitType teaching = getUnitTypeTeaching(typeTeacher, typeStudent);
        if (teaching != null) {
            return typeStudent.getEducationTurns(teaching);
        } else {
            throw new IllegalStateException("typeTeacher=" + typeTeacher
                + " typeStudent=" + typeStudent);
        }
    }

    /**
     * Gets the UnitType which a teacher is teaching to a student.
     * This value is only meaningful for teachers that can be put in a
     * school.
     *
     * @param typeTeacher The teacher <code>UnitType</code>.
     * @param typeStudent The student <code>UnitType</code>.
     * @return The <code>UnitType</code> taught.
     * @see #getTurnsOfTraining
     *
     */
    public static UnitType getUnitTypeTeaching(UnitType typeTeacher,
                                               UnitType typeStudent) {
        UnitType skillTaught = typeTeacher.getSkillTaught();
        if (typeStudent.canBeUpgraded(skillTaught, ChangeType.EDUCATION)) {
            return skillTaught;
        } else {
            return typeStudent.getEducationUnit(0);
        }
    }

    /**
     * Can this unit be a student?
     *
     * @param teacher The teacher <code>Unit</code> which is trying to
     *     teach it.
     * @return True if the unit can be taught by the teacher.
     */
    public boolean canBeStudent(Unit teacher) {
        return teacher != this && canBeStudent(unitType, teacher.unitType);
    }

    /**
     * Can a unit be a student?
     *
     * @param typeStudent The student <code>UnitType</code>.
     * @param typeTeacher The teacher <code>UnitType</code>.
     * @return True if the student can be taught by the teacher.
     */
    public boolean canBeStudent(UnitType typeStudent, UnitType typeTeacher) {
        return getUnitTypeTeaching(typeTeacher, typeStudent) != null;
    }

    /**
     * Gets the nationality of this Unit.
     *
     * Nationality represents a Unit's personal allegiance to a
     * nation.  This may conflict with who currently issues orders to
     * the Unit (the owner).
     *
     * @return The nationality of this Unit.
     */
    public String getNationality() {
        return nationality;
    }

    /**
     * Sets the nationality of this Unit.  A unit will change
     * nationality when it switches owners willingly.  Currently only
     * Converts do this, but it opens the possibility of
     * naturalisation.
     *
     * @param newNationality The new nationality of this Unit.
     */
    public void setNationality(String newNationality) {
        if (isPerson()) {
            nationality = newNationality;
        } else {
            throw new UnsupportedOperationException("Can not set the nationality of a Unit which is not a person!");
        }
    }

    /**
     * Gets the ethnicity of this Unit.
     *
     * Ethnicity is inherited from the inhabitants of the place where
     * the Unit was born.  Allows former converts to become
     * native-looking colonists.
     *
     * @return The ethnicity of this Unit.
     */
    public String getEthnicity() {
        return ethnicity;
    }

    /**
     * Sets the ethnicity of this Unit.
     *
     * Ethnicity is something units are born with.  It cannot be
     * subsequently changed.
     *
     * @param newEthnicity The new ethnicity of this Unit.
     */
    public void setEthnicity(String newEthnicity) {
        throw new UnsupportedOperationException("Can not change a Unit's ethnicity!");
    }

    /**
     * Identifies whether this unit came from a native tribe.
     *
     * @return Whether this unit looks native or not.
     */
    public boolean hasNativeEthnicity() {
        try {
            // FIXME: getNation() could fail, but getNationType()
            // doesn't work as expected
            return getGame().getSpecification().getNation(ethnicity)
                .getType().isIndian();
            // return getGame().getSpecification().getNationType(ethnicity).hasAbility("model.ability.native");
            // return getGame().getSpecification().getIndianNationTypes().contains(getNationType(ethnicity));
        } catch (Exception e) {
            return false;
        }
    }

    /**
     * Gets the <code>IndianSettlement</code> home for this unit.
     *
     * @return The home <code>IndianSettlement</code> of this unit.
     */
    public IndianSettlement getHomeIndianSettlement() {
        return indianSettlement;
    }

    /**
     * Sets the home <code>IndianSettlement</code> for this unit.
     *
     * @param indianSettlement The <code>IndianSettlement</code> that should
     *     now own this <code>Unit</code>.
     */
    public void setHomeIndianSettlement(IndianSettlement indianSettlement) {
        if (this.indianSettlement != null) {
            this.indianSettlement.removeOwnedUnit(this);
        }

        this.indianSettlement = indianSettlement;

        if (indianSettlement != null) {
            indianSettlement.addOwnedUnit(this);
        }
    }

    /**
     * Gets the unit hit points.
     *
     * This is currently only used for damaged ships, but might get an
     * extended use later.
     *
     * @return The hit points this <code>Unit</code> has.
     * @see UnitType#getHitPoints
     */
    public int getHitPoints() {
        return hitPoints;
    }

    /**
     * Sets the hit points for this unit.
     *
     * @param hitPoints The new hit points for this unit.
     */
    public void setHitPoints(int hitPoints) {
        this.hitPoints = hitPoints;
    }

    /**
     * Checks if this unit is under repair.
     *
     * @return True if under repair.
     */
    public boolean isDamaged() {
        return hitPoints < unitType.getHitPoints();
    }

    /**
     * Get how many turns left to be repaired
     *
     * @return The number of turns left to be repaired.
     */
    public int getTurnsForRepair() {
        return unitType.getHitPoints() - getHitPoints();
    }

    /**
     * Get the destination of this unit.
     *
     * @return The destination <code>Location</code> of this <code>Unit</code>.
     */
    public Location getDestination() {
        return destination;
    }

    /**
     * Sets the destination of this unit.
     *
     * @param newDestination The new destination <code>Location</code>.
     */
    public void setDestination(Location newDestination) {
        this.destination = newDestination;
    }

    /**
     * Get the unit trade route, if any.
     *
     * @return The <code>TradeRoute</code>, or null if none.
     */
    public final TradeRoute getTradeRoute() {
        return tradeRoute;
    }

    /**
     * Set the unit trade route.
     *
     * @param newTradeRoute The new <code>TradeRoute</code> value.
     */
    public final void setTradeRoute(final TradeRoute newTradeRoute) {
        this.tradeRoute = newTradeRoute;
    }

    /**
     * Get the stop the unit is heading for or at.
     *
     * @return The target <code>Stop</code>.
     */
    public TradeRouteStop getStop() {
        return (validateCurrentStop() < 0) ? null
            : getTradeRoute().getStops().get(currentStop);
    }

    /**
     * Get the current trade route stop.
     *
     * @return The current stop index.
     */
    public int getCurrentStop() {
        return currentStop;
    }

    /**
     * Set the current stop.
     *
     * @param currentStop A new value for the currentStop.
     */
    public void setCurrentStop(int currentStop) {
        this.currentStop = currentStop;
    }

    /**
     * Validate and return the current stop.
     *
     * @return The current stop index, or negative on failure.
     */
    public int validateCurrentStop() {
        if (tradeRoute == null) {
            currentStop = -1;
        } else {
            List<TradeRouteStop> stops = tradeRoute.getStops();
            if (stops == null || stops.size() == 0) {
                currentStop = -1;
            } else {
                if (currentStop < 0 || currentStop >= stops.size()) {
                    // The current stop can become out of range if the trade
                    // route is modified.
                    currentStop = 0;
                }
            }
        }
        return currentStop;
    }

    /**
     * Get the current amount of treasure in this unit.
     *
     * @return The amount of treasure.
     * @exception IllegalStateException if this is not a treasure
     *     carrying unit.
     */
    public int getTreasureAmount() {
        if (!canCarryTreasure()) {
            throw new IllegalStateException("Unit can not carry treasure");
        }
        return treasureAmount;
    }

    /**
     * Set the amount of treasure in this unit.
     *
     * @param amount The new amount of treasure.
     */
    public void setTreasureAmount(int amount) {
        if (!canCarryTreasure()) {
            throw new IllegalStateException("Unit can not carry treasure");
        }
        this.treasureAmount = amount;
    }

    /**
     * Gets the attrition of this unit.
     *
     * @return The attrition of this unit.
     */
    public int getAttrition() {
        return attrition;
    }

    /**
     * Sets the attrition of this unit.
     *
     * @param attrition The new attrition of this unit.
     */
    public void setAttrition(int attrition) {
        this.attrition = attrition;
    }

    /**
     * Get the visible amount of goods that is carried by this unit.
     *
     * @return The visible amount of goods carried by this <code>Unit</code>.
     */
    public int getVisibleGoodsCount() {
        return (visibleGoodsCount >= 0) ? visibleGoodsCount
            : getGoodsSpaceTaken();
    }

    /**
     * Get the <code>Equipment</code> value.
     *
     * @return A counted map of the <code>EquipmentType</code>s
     *     carried by this unit.
     */
    public final TypeCountMap<EquipmentType> getEquipment() {
        return equipment;
    }

    /**
     * Clears all <code>Equipment</code> held by this unit.
     */
    public void clearEquipment() {
        equipment.clear();
    }

    /**
     * Get the amount of an equipment type this unit has.
     *
     * @param equipmentType The <code>EquipmentType</code> to check.
     * @return The amount of equipment.
     */
    public int getEquipmentCount(EquipmentType equipmentType) {
        return equipment.getCount(equipmentType);
    }



    // More complex equipment manipulation.

    /**
     * Does the unit have arms?
     *
     * @return True if the unit has arms.
     */
    public boolean isArmed() {
        if (musketsEq[0] == null) {
            Specification spec = getSpecification();
            musketsEq[0] = spec.getEquipmentType("model.equipment.muskets");
            musketsEq[1] = spec.getEquipmentType("model.equipment.indian.muskets");
        }
        for (EquipmentType et : musketsEq) {
            if (getEquipmentCount(et) > 0) return true;
        }
        return false;
    }

    /**
     * Does the unit have a mount?
     *
     * @return True if the unit have a mount.
     */
    public boolean isMounted() {
        if (horsesEq[0] == null) {
            Specification spec = getSpecification();
            horsesEq[0] = spec.getEquipmentType("model.equipment.horses");
            horsesEq[1] = spec.getEquipmentType("model.equipment.indian.horses");
        }
        for (EquipmentType et : horsesEq) {
            if (getEquipmentCount(et) > 0) return true;
        }
        return false;
    }

    /**
     * Get a description of the unit's equipment.
     *
     * @return A <code>StringTemplate</code> summarizing the equipment.
     */
    public StringTemplate getEquipmentLabel() {
        if (equipment.isEmpty()) return null;
        StringTemplate result = StringTemplate.label("/");
        for (java.util.Map.Entry<EquipmentType, Integer> entry
                 : equipment.getValues().entrySet()) {
            EquipmentType type = entry.getKey();
            int amount = entry.getValue().intValue();
            if (!type.needsGoodsToBuild()) {
                result.addStringTemplate(StringTemplate.template("model.goods.goodsAmount")
                    .add("%goods%", type.getNameKey())
                    .addName("%amount%", Integer.toString(amount)));
            } else {
                for (AbstractGoods goods : type.getRequiredGoods()) {
                    result.addStringTemplate(StringTemplate.template("model.goods.goodsAmount")
                        .add("%goods%", goods.getType().getNameKey())
                        .addName("%amount%", Integer.toString(amount * goods.getAmount())));
                }
            }
        }
        return result;
    }

    /**
     * After winning a battle, can this unit the loser equipment?
     *
     * @param equip The <code>EquipmentType</code> to consider.
     * @param loser The loser <code>Unit</code>.
     * @return The <code>EquipmentType</code> to capture, which may
     *     differ from the equip parameter due to transformations such
     *     as to the native versions of horses and muskets.
     *     Or return null if capture is not possible.
     */
    public EquipmentType canCaptureEquipment(EquipmentType equip, Unit loser) {
        if (hasAbility(Ability.CAPTURE_EQUIPMENT)) {
            if (getOwner().isIndian() != loser.getOwner().isIndian()) {
                equip = equip.getCaptureEquipment(getOwner().isIndian());
            }
            return (canBeEquippedWith(equip)) ? equip : null;
        }
        return null;
    }

    /**
     * Gets the available equipment that can be equipped automatically
     * in case of an attack.
     *
     * @return The equipment that can be automatically equipped by
     *     this unit, or null if none.
     */
    public TypeCountMap<EquipmentType> getAutomaticEquipment() {
        // Paul Revere makes an unarmed colonist in a settlement pick up
        // a stock-piled musket if attacked, so the bonus should be applied
        // for unarmed colonists inside colonies where there are muskets
        // available. Indians can also pick up equipment.
        if (isArmed()) return null;

        if (!getOwner().hasAbility(Ability.AUTOMATIC_EQUIPMENT)) {
            return null;
        }

        Settlement settlement = null;
        if (getLocation() instanceof WorkLocation) {
            settlement = getColony();
        }
        if (getLocation() instanceof IndianSettlement) {
            settlement = (Settlement) getLocation();
        }
        if (settlement == null) return null;

        TypeCountMap<EquipmentType> equipmentList = null;
        // Check for necessary equipment in the settlement
        Set<Ability> autoDefence = new HashSet<Ability>();
        autoDefence.addAll(getOwner()
            .getAbilitySet(Ability.AUTOMATIC_EQUIPMENT));

        for (EquipmentType equipment : getSpecification().getEquipmentTypeList()) {
            for (Ability ability : autoDefence) {
                if (!ability.appliesTo(equipment)) continue;

                if (!canBeEquippedWith(equipment)) continue;

                boolean hasReqGoods = true;
                for (AbstractGoods ag : equipment.getRequiredGoods()) {
                    if (settlement.getGoodsCount(ag.getType()) < ag.getAmount()){
                        hasReqGoods = false;
                        break;
                    }
                }
                if (hasReqGoods) {
                    // lazy initialization, required
                    if (equipmentList == null) {
                        equipmentList = new TypeCountMap<EquipmentType>();
                    }
                    equipmentList.incrementCount(equipment, 1);
                }
            }
        }
        return equipmentList;
    }

    /**
     * Does losing a piece of equipment mean the death of this unit?
     *
     * @param lose The <code>EquipmentType</code> to lose.
     * @return True if the unit is doomed.
     */
    public boolean losingEquipmentKillsUnit(EquipmentType lose) {
        if (hasAbility(Ability.DISPOSE_ON_ALL_EQUIPMENT_LOST)) {
            for (EquipmentType equip : getEquipment().keySet()) {
                if (equip != lose) return false;
            }
            return true;
        }
        return false;
    }

    /**
     * Does losing a piece of equipment mean the demotion of this unit?
     *
     * @param lose The <code>EquipmentType</code> to lose.
     * @return True if the unit is to be demoted.
     */
    public boolean losingEquipmentDemotesUnit(EquipmentType lose) {
        if (hasAbility(Ability.DEMOTE_ON_ALL_EQUIPMENT_LOST)) {
            for (EquipmentType equip : getEquipment().keySet()) {
                if (equip != lose) return false;
            }
            return true;
        }
        return false;
    }

    /**
     * Gets the best combat equipment type that this unit has.
     *
     * @param equipment The equipment to look through, such as returned by
     *     @see Unit#getEquipment() and/or @see Unit#getAutomaticEquipment().
     * @return The equipment type to lose, or null if none.
     */
    public EquipmentType getBestCombatEquipmentType(TypeCountMap<EquipmentType> equipment) {
        EquipmentType lose = null;
        if (equipment != null) {
            int priority = -1;
            for (EquipmentType equipmentType : equipment.keySet()) {
                if (equipmentType.getCombatLossPriority() > priority) {
                    lose = equipmentType;
                    priority = equipmentType.getCombatLossPriority();
                }
            }
        }
        return lose;
    }

    /**
     * Checks whether this unit can be equipped with the given
     * <code>EquipmentType</code> at the current
     * <code>Location</code>. This is the case if all requirements of
     * the EquipmentType are met.
     *
     * @param equipmentType an <code>EquipmentType</code> value
     * @return whether this unit can be equipped with the given
     *         <code>EquipmentType</code> at the current location.
     */
    public boolean canBeEquippedWith(EquipmentType equipmentType) {
        if (!equipmentType.isAvailableTo(this)) return false;
        if (equipment.getCount(equipmentType) >= equipmentType.getMaximumCount()) {
            return false;
        }
        return true;
    }

    /**
     * Get the equipment types needed for this unit to perform a given role.
     * Does not take account of current equipment.
     *
     * @param role The <code>Role</code> to perform.
     * @return A list of <code>EquipmentType</code>s.
     */
    public List<EquipmentType> getRoleEquipment(Role role) {
        List<EquipmentType> equipment = role.getRoleEquipment();
        Iterator<EquipmentType> i = equipment.iterator();
        while (i.hasNext()) {
            EquipmentType et = i.next();
            if (!et.isAvailableTo(this)) i.remove();
        }
        return equipment;
    }

    /**
     * Changes the equipment a unit has and returns a list of equipment
     * it still has but needs to drop due to the changed equipment being
     * incompatible.
     *
     * @param type The <code>EquipmentType</code> to change.
     * @param amount The amount to change by (may be negative).
     * @return A list of equipment types that the unit must now drop.
     */
    public List<EquipmentType> changeEquipment(EquipmentType type, int amount) {
        List<EquipmentType> result = new ArrayList<EquipmentType>();
        equipment.incrementCount(type, amount);
        if (amount > 0) {
            for (EquipmentType oldType
                     : new HashSet<EquipmentType>(equipment.keySet())) {
                if (!oldType.isCompatibleWith(type)) {
                    result.add(oldType);
                }
            }
        }
        setRole();
        return result;
    }

    /**
     * Convenience function to remove all equipment this unit has and
     * drop it in a settlement.
     *
     * @param settlement The <code>Settlement</code> to collect the equipment
     *     goods.
     */
    public void clearEquipment(Settlement settlement) {
        TypeCountMap<EquipmentType> eq = getEquipment();
        for (EquipmentType et : eq.keySet()) {
            settlement.addEquipmentGoods(et, eq.getCount(et));
        }
        clearEquipment();
        setRole(Role.DEFAULT);
    }

    /**
     * Equip and set a unit to a particular role.  Take or drop equipment
     * at the given settlement.
     *
     * @param role The <code>Role</code> to perform.
     * @param settlement The <code>Settlement</code> that holds the equipment.
     * @return True if the role was set.
     */
    public boolean equipForRole(Role role, Settlement settlement) {
        if (!isPerson()) return false;
        final Specification spec = getSpecification();
        final List<EquipmentType> roleEq = getRoleEquipment(role);

        TypeCountMap<EquipmentType> change = new TypeCountMap<EquipmentType>();
        for (EquipmentType et : spec.getEquipmentTypeList()) {
            int oldCount = getEquipmentCount(et);
            int newCount = (roleEq.contains(et)) ? 1 : 0;
            if (newCount > oldCount && !settlement.canBuildEquipment(et)) {
                return false;
            }
            if (newCount != oldCount) {
                change.incrementCount(et, newCount - oldCount);
            }
        }
        for (Entry<EquipmentType, Integer> entry
                 : change.getValues().entrySet()) {
            EquipmentType et = entry.getKey();
            int count = entry.getValue().intValue();
            if (count < 0) {
                changeEquipment(et, count); // can not fail
                settlement.addEquipmentGoods(et, -count);
            }
        }
        for (Entry<EquipmentType, Integer> entry
                 : change.getValues().entrySet()) {
            EquipmentType et = entry.getKey();
            int count = entry.getValue().intValue();
            if (count > 0) {
                changeEquipment(et, count); // should not fail!
                settlement.addEquipmentGoods(et, -count);
            }
        }
        setRole(role);
        return getRole() == role;
    }


    // Combat routines

    /**
     * Is the unit a beached ship?
     *
     * @return True if the unit is a beached ship.
     */
    public boolean isBeached() {
        return isBeached(getTile());
    }

    /**
     * Would this unit be beached if it was on a particular tile?
     *
     * @param tile The <code>Tile</code> to check.
     * @return True if the unit is a beached ship.
     */
    public boolean isBeached(Tile tile) {
        return isNaval() && tile != null && tile.isLand()
            && !tile.hasSettlement();
    }

    /**
     * Checks if this is an defensive unit. That is: a unit which can be used to
     * defend a <code>Settlement</code>.
     *
     * Note! As this method is used by the AI it really means that the unit can
     * defend as is. To be specific an unarmed colonist is not defensive yet,
     * even if Paul Revere and stockpiled muskets are available. That check is
     * only performed on an actual attack.
     *
     * A settlement is lost when there are no more defensive units.
     *
     * @return True if this is a defensive unit meaning it can be used
     *     to defend a <code>Colony</code>.  This would normally mean
     *     that a defensive unit also will be offensive.
     */
    public boolean isDefensiveUnit() {
        return (unitType.isDefensive() || isArmed() || isMounted())
            && !isNaval();
    }

    /**
     * Checks if this is an offensive unit.  That is, one that can
     * attack other units.
     *
     * @return True if this is an offensive unit.
     */
    public boolean isOffensiveUnit() {
        return unitType.isOffensive() || isArmed() || isMounted();
    }

    /**
     * Is an alternate unit a better defender than the current choice.
     * Prefer if there is no current defender, or if the alternate
     * unit is better armed, or provides greater defensive power and
     * does not replace a defensive unit defender with a non-defensive
     * unit.
     *
     * @param defender The current defender <code>Unit</code>.
     * @param defenderPower Its defence power.
     * @param other An alternate <code>Unit</code>.
     * @param otherPower Its defence power.
     * @return True if the other unit should be preferred.
     */
    public static boolean betterDefender(Unit defender, float defenderPower,
                                         Unit other, float otherPower) {
        if (defender == null) {
            return true;
        } else if (defender.isPerson() && other.isPerson()
            && !defender.isArmed() && other.isArmed()) {
            return true;
        } else if (defender.isPerson() && other.isPerson()
            && defender.isArmed() && !other.isArmed()) {
            return false;
        } else if (!defender.isDefensiveUnit() && other.isDefensiveUnit()) {
            return true;
        } else if (defender.isDefensiveUnit() && !other.isDefensiveUnit()) {
            return false;
        } else {
            return defenderPower < otherPower;
        }
    }

    /**
     * Finds the closest <code>Location</code> to this tile where
     * this ship can be repaired.
     *
     * @return The closest <code>Location</code> where a ship can be repaired.
     */
    public Location getRepairLocation() {
        final Player player = getOwner();
        final Tile tile = getTile();
        Location bestLocation = null;
        int bestTurns = INFINITY;
        for (Colony colony : player.getColonies()) {
            int turns;
            if (colony != null && colony != tile.getColony()
                && colony.hasAbility(Ability.REPAIR_UNITS)
                && (turns = getTurnsToReach(colony)) >= 0
                && turns < bestTurns) {
                // Tile.getDistanceTo(Tile) doesn't care about
                // connectivity, so we need to check for an available
                // path to target colony instead
                bestTurns = turns;
                bestLocation = colony;
            }
        }
        if (bestLocation == null) bestLocation = player.getEurope();
        return bestLocation;
    }


    // Movement handling

    /**
     * A move type.
     *
     * @see Unit#getMoveType(Map.Direction)
     */
    public static enum MoveType {
        MOVE(null, true),
        MOVE_HIGH_SEAS(null, true),
        EXPLORE_LOST_CITY_RUMOUR(null, true),
        ATTACK_UNIT(null, false),
        ATTACK_SETTLEMENT(null, false),
        EMBARK(null, false),
        ENTER_INDIAN_SETTLEMENT_WITH_FREE_COLONIST(null, false),
        ENTER_INDIAN_SETTLEMENT_WITH_SCOUT(null, false),
        ENTER_INDIAN_SETTLEMENT_WITH_MISSIONARY(null, false),
        ENTER_FOREIGN_COLONY_WITH_SCOUT(null, false),
        ENTER_SETTLEMENT_WITH_CARRIER_AND_GOODS(null, false),
        MOVE_NO_MOVES("Attempt to move without moves left"),
        MOVE_NO_ACCESS_LAND("Attempt to move a naval unit onto land"),
        MOVE_NO_ACCESS_BEACHED("Attempt to move onto foreign beached ship"),
        MOVE_NO_ACCESS_EMBARK("Attempt to embark onto absent or foreign carrier"),
        MOVE_NO_ACCESS_FULL("Attempt to embark onto full carrier"),
        MOVE_NO_ACCESS_GOODS("Attempt to trade without goods"),
        MOVE_NO_ACCESS_CONTACT("Attempt to interact with natives before contact"),
        MOVE_NO_ACCESS_SETTLEMENT("Attempt to move into foreign settlement"),
        MOVE_NO_ACCESS_SKILL("Attempt to learn skill with incapable unit"),
        MOVE_NO_ACCESS_TRADE("Attempt to trade without authority"),
        MOVE_NO_ACCESS_WAR("Attempt to trade while at war"),
        MOVE_NO_ACCESS_WATER("Attempt to move into a settlement by water"),
        MOVE_NO_ATTACK_CIVILIAN("Attempt to attack with civilian unit"),
        MOVE_NO_ATTACK_MARINE("Attempt to attack from on board ship"),
        MOVE_NO_EUROPE("Attempt to move to Europe by incapable unit"),
        MOVE_NO_REPAIR("Attempt to move a unit that is under repair"),
        MOVE_NO_TILE("Attempt to move when not on a tile"),
        MOVE_ILLEGAL("Unspecified illegal move");

        /**
         * The reason why this move type is illegal.
         */
        private String reason;

        /**
         * Does this move type imply progress towards a destination.
         */
        private boolean progress;

        MoveType(String reason) {
            this.reason = reason;
            this.progress = false;
        }

        MoveType(String reason, boolean progress) {
            this.reason = reason;
            this.progress = progress;
        }

        public boolean isLegal() {
            return this.reason == null;
        }

        public String whyIllegal() {
            return (reason == null) ? "(none)" : reason;
        }

        public boolean isProgress() {
            return progress;
        }

        public boolean isAttack() {
            return this == ATTACK_UNIT || this == ATTACK_SETTLEMENT;
        }
    }

    /**
     * Gets the cost of moving this <code>Unit</code> onto the given
     * <code>Tile</code>. A call to {@link #getMoveType(Tile)} will return
     * <code>MOVE_NO_MOVES</code>, if {@link #getMoveCost} returns a move cost
     * larger than the {@link #getMovesLeft moves left}.
     *
     * @param target The <code>Tile</code> this <code>Unit</code> will move
     *            onto.
     * @return The cost of moving this unit onto the given <code>Tile</code>.
     */
    public int getMoveCost(Tile target) {
        return getMoveCost(getTile(), target, getMovesLeft());
    }

    /**
     * Gets the cost of moving this <code>Unit</code> from the given
     * <code>Tile</code> onto the given <code>Tile</code>. A call to
     * {@link #getMoveType(Tile, Tile, int)} will return
     * <code>MOVE_NO_MOVES</code>, if {@link #getMoveCost} returns a move cost
     * larger than the {@link #getMovesLeft moves left}.
     *
     * @param from The <code>Tile</code> this <code>Unit</code> will move
     *            from.
     * @param target The <code>Tile</code> this <code>Unit</code> will move
     *            onto.
     * @param ml The amount of moves this Unit has left.
     * @return The cost of moving this unit onto the given <code>Tile</code>.
     */
    public int getMoveCost(Tile from, Tile target, int ml) {
        // Remember to also change map.findPath(...) if you change anything
        // here.

        // TODO: also pass direction, so that we can check for rivers
        // more easily

        int cost = target.getType().getBasicMoveCost();
        if (target.isLand()) {
            TileItemContainer container = target.getTileItemContainer();
            if (container != null) {
                cost = container.getMoveCost(from, target, cost);
            }
        }

        if (isBeached(from)) {
            // Ship on land due to it was in a colony which was abandoned
            cost = ml;
        } else if (cost > ml) {
            // Using +2 in order to make 1/3 and 2/3 move count as
            // 3/3, only when getMovesLeft > 0
            if ((ml + 2 >= getInitialMovesLeft() || cost <= ml + 2
                 || target.hasSettlement()) && ml != 0) {
                cost = ml;
            }
        }
        return cost;
    }

    /**
     * Gets the type of a move made in a specified direction.
     *
     * @param direction The <code>Direction</code> of the move.
     * @return The move type.
     */
    public MoveType getMoveType(Direction direction) {
        Tile target;
        return (!hasTile())
            ? MoveType.MOVE_NO_TILE
            : ((target = getTile().getNeighbourOrNull(direction)) == null)
            ? MoveType.MOVE_ILLEGAL
            : getMoveType(target);
    }

    /**
     * Gets the type of a move that is made when moving from one tile
     * to another.
     *
     * @param target The target <code>Tile</code> of the move.
     * @return The move type.
     */
    public MoveType getMoveType(Tile target) {
        return (!hasTile())
            ? MoveType.MOVE_NO_TILE
            : getMoveType(getTile(), target, getMovesLeft());
    }

    /**
     * Gets the type of a move that is made when moving from one tile
     * to another.
     *
     * @param from The origin <code>Tile</code> of the move.
     * @param target The target <code>Tile</code> of the move.
     * @param ml The amount of moves this unit has left.
     * @return The move type.
     */
    public MoveType getMoveType(Tile from, Tile target, int ml) {
        MoveType move = getSimpleMoveType(from, target);
        if (move.isLegal()) {
            switch (move) {
            case ATTACK_UNIT: case ATTACK_SETTLEMENT:
                // Needs only a single movement point, regardless of
                // terrain, but suffers penalty.
                if (ml <= 0) {
                    move = MoveType.MOVE_NO_MOVES;
                }
                break;
            default:
                if (ml <= 0
                    || (from != null && getMoveCost(from, target, ml) > ml)) {
                    move = MoveType.MOVE_NO_MOVES;
                }
            }
        }
        return move;
    }

    /**
     * Gets the type of a move that is made when moving from one tile
     * to another, without checking if the unit has moves left or
     * logging errors.
     *
     * @param from The origin <code>Tile</code> of the move.
     * @param target The target <code>Tile</code> of the move.
     * @return The move type, which will be one of the extended illegal move
     *         types on failure.
     */
    public MoveType getSimpleMoveType(Tile from, Tile target) {
        return (isNaval()) ? getNavalMoveType(from, target)
            : getLandMoveType(from, target);
    }

    /**
     * Gets the type of a move that is made when moving from one tile
     * to another, without checking if the unit has moves left or
     * logging errors.
     *
     * @param target The target <code>Tile</code> of the move.
     * @return The move type, which will be one of the extended illegal move
     *         types on failure.
     */
    public MoveType getSimpleMoveType(Tile target) {
        return (!hasTile()) ? MoveType.MOVE_NO_TILE
            : getSimpleMoveType(getTile(), target);
    }

    /**
     * Gets the type of a move made in a specified direction,
     * without checking if the unit has moves left or logging errors.
     *
     * @param direction The direction of the move.
     * @return The move type.
     */
    public MoveType getSimpleMoveType(Direction direction) {
        Tile target;
        return (!hasTile())
            ? MoveType.MOVE_NO_TILE
            : ((target = getTile().getNeighbourOrNull(direction)) == null)
            ? MoveType.MOVE_ILLEGAL
            : getSimpleMoveType(getTile(), target);
    }

    /**
     * Gets the type of a move that is made when moving a naval unit
     * from one tile to another.
     *
     * @param from The origin <code>Tile<code> of the move.
     * @param target The target <code>Tile</code> of the move.
     * @return The move type.
     */
    private MoveType getNavalMoveType(Tile from, Tile target) {
        if (target == null) {
            return (getOwner().canMoveToEurope()) ? MoveType.MOVE_HIGH_SEAS
                : MoveType.MOVE_NO_EUROPE;
        } else if (isDamaged()) {
            return MoveType.MOVE_NO_REPAIR;
        }

        if (target.isLand()) {
            Settlement settlement = target.getSettlement();
            if (settlement == null) {
                return MoveType.MOVE_NO_ACCESS_LAND;
            } else if (settlement.getOwner() == getOwner()) {
                return MoveType.MOVE;
            } else if (isTradingUnit()) {
                return getTradeMoveType(settlement);
            } else {
                return MoveType.MOVE_NO_ACCESS_SETTLEMENT;
            }
        } else { // target at sea
            Unit defender = target.getFirstUnit();
            if (defender != null && !getOwner().owns(defender)) {
                return (isOffensiveUnit())
                    ? MoveType.ATTACK_UNIT
                    : MoveType.MOVE_NO_ATTACK_CIVILIAN;
            } else {
                return (target.isDirectlyHighSeasConnected())
                    ? MoveType.MOVE_HIGH_SEAS
                    : MoveType.MOVE;
            }
        }
    }

    /**
     * Gets the type of a move that is made when moving a land unit to
     * from one tile to another.
     *
     * @param from The origin <code>Tile</code> of the move.
     * @param target The target <code>Tile</code> of the move.
     * @return The move type.
     */
    private MoveType getLandMoveType(Tile from, Tile target) {
        if (target == null) return MoveType.MOVE_ILLEGAL;

        Player owner = getOwner();
        Unit defender = target.getFirstUnit();

        if (target.isLand()) {
            Settlement settlement = target.getSettlement();
            if (settlement == null) {
                if (defender != null && owner != defender.getOwner()) {
                    if (defender.isNaval()) {
                        return MoveType.ATTACK_UNIT;
                    } else if (!isOffensiveUnit()) {
                        return MoveType.MOVE_NO_ATTACK_CIVILIAN;
                    } else {
                        return (allowMoveFrom(from))
                            ? MoveType.ATTACK_UNIT
                            : MoveType.MOVE_NO_ATTACK_MARINE;
                    }
                } else if (target.hasLostCityRumour() && owner.isEuropean()) {
                    // Natives do not explore rumours, see:
                    // server/control/InGameInputHandler.java:move()
                    return MoveType.EXPLORE_LOST_CITY_RUMOUR;
                } else {
                    return MoveType.MOVE;
                }
            } else if (owner == settlement.getOwner()) {
                return MoveType.MOVE;
            } else if (isTradingUnit()) {
                return getTradeMoveType(settlement);
            } else if (isColonist()) {
                if (getRole() == Role.DEFAULT
                    || getRole() == Role.PIONEER) {
                    return getLearnMoveType(from, settlement);
                } else if (getRole() == Role.MISSIONARY) {
                    return getMissionaryMoveType(from, settlement);
                } else if (getRole() == Role.SCOUT) {
                    return getScoutMoveType(from, settlement);
                } else if (getRole() == Role.SOLDIER
                           || getRole() == Role.DRAGOON) {
                    return (allowMoveFrom(from))
                        ? MoveType.ATTACK_SETTLEMENT
                        : MoveType.MOVE_NO_ATTACK_MARINE;
                }
                return MoveType.MOVE_ILLEGAL; // should not happen
            } else if (isOffensiveUnit()) {
                return (allowMoveFrom(from))
                    ? MoveType.ATTACK_SETTLEMENT
                    : MoveType.MOVE_NO_ATTACK_MARINE;
            } else {
                return MoveType.MOVE_NO_ACCESS_SETTLEMENT;
            }
        } else { // moving to sea, check for embarkation
            if (defender == null || !getOwner().owns(defender)) {
                return MoveType.MOVE_NO_ACCESS_EMBARK;
            }
            for (Unit u : target.getUnitList()) {
                if (u.canAdd(this)) return MoveType.EMBARK;
            }
            return MoveType.MOVE_NO_ACCESS_FULL;
        }
    }

    /**
     * Get the <code>MoveType</code> when moving a trading unit to a
     * settlement.
     *
     * @param settlement The <code>Settlement</code> to move to.
     * @return The appropriate <code>MoveType</code>.
     */
    private MoveType getTradeMoveType(Settlement settlement) {
        if (settlement instanceof Colony) {
            return (getOwner().atWarWith(settlement.getOwner()))
                ? MoveType.MOVE_NO_ACCESS_WAR
                : (!hasAbility(Ability.TRADE_WITH_FOREIGN_COLONIES))
                ? MoveType.MOVE_NO_ACCESS_TRADE
                : MoveType.ENTER_SETTLEMENT_WITH_CARRIER_AND_GOODS;
        } else if (settlement instanceof IndianSettlement) {
            // Do not block for war, bringing gifts is allowed
            return (!allowContact(settlement))
                ? MoveType.MOVE_NO_ACCESS_CONTACT
                : (hasGoodsCargo() || getSpecification()
                    .getBoolean(GameOptions.EMPTY_TRADERS))
                ? MoveType.ENTER_SETTLEMENT_WITH_CARRIER_AND_GOODS
                : MoveType.MOVE_NO_ACCESS_GOODS;
        } else {
            return MoveType.MOVE_ILLEGAL; // should not happen
        }
    }

    /**
     * Get the <code>MoveType</code> when moving a colonist to a settlement.
     *
     * @param from The <code>Tile</code> to move from.
     * @param settlement The <code>Settlement</code> to move to.
     * @return The appropriate <code>MoveType</code>.
     */
    private MoveType getLearnMoveType(Tile from, Settlement settlement) {
        if (settlement instanceof Colony) {
            return MoveType.MOVE_NO_ACCESS_SETTLEMENT;
        } else if (settlement instanceof IndianSettlement) {
            UnitType scoutSkill = getSpecification()
                .getUnitType("model.unit.seasonedScout");
            return (!allowContact(settlement))
                ? MoveType.MOVE_NO_ACCESS_CONTACT
                : (!allowMoveFrom(from))
                ? MoveType.MOVE_NO_ACCESS_WATER
                : (!getType().canBeUpgraded(null, ChangeType.NATIVES))
                ? MoveType.MOVE_NO_ACCESS_SKILL
                : MoveType.ENTER_INDIAN_SETTLEMENT_WITH_FREE_COLONIST;
        } else {
            return MoveType.MOVE_ILLEGAL; // should not happen
        }
    }

    /**
     * Get the <code>MoveType</code> when moving a missionary to a settlement.
     *
     * @param from The <code>Tile</code> to move from.
     * @param settlement The <code>Settlement</code> to move to.
     * @return The appropriate <code>MoveType</code>.
     */
    private MoveType getMissionaryMoveType(Tile from, Settlement settlement) {
        if (settlement instanceof Colony) {
            return MoveType.MOVE_NO_ACCESS_SETTLEMENT;
        } else if (settlement instanceof IndianSettlement) {
            return (!allowContact(settlement))
                ? MoveType.MOVE_NO_ACCESS_CONTACT
                : (!allowMoveFrom(from))
                ? MoveType.MOVE_NO_ACCESS_WATER
                : MoveType.ENTER_INDIAN_SETTLEMENT_WITH_MISSIONARY;
        } else {
            return MoveType.MOVE_ILLEGAL; // should not happen
        }
    }

    /**
     * Get the <code>MoveType</code> when moving a scout to a settlement.
     *
     * @param from The <code>Tile</code> to move from.
     * @param settlement The <code>Settlement</code> to move to.
     * @return The appropriate <code>MoveType</code>.
     */
    private MoveType getScoutMoveType(Tile from, Settlement settlement) {
        if (settlement instanceof Colony) {
            // No allowMoveFrom check for Colonies
            return MoveType.ENTER_FOREIGN_COLONY_WITH_SCOUT;
        } else if (settlement instanceof IndianSettlement) {
            return (!allowMoveFrom(from))
                ? MoveType.MOVE_NO_ACCESS_WATER
                : MoveType.ENTER_INDIAN_SETTLEMENT_WITH_SCOUT;
        } else {
            return MoveType.MOVE_ILLEGAL; // should not happen
        }
    }

    /**
     * Is this unit allowed to move from a source tile?
     * Implements the restrictions on moving from water.
     *
     * @param from The <code>Tile</code> to consider.
     * @return True if the move is allowed.
     */
    private boolean allowMoveFrom(Tile from) {
        return from.isLand()
            || (!getOwner().isREF()
                && getSpecification().getBoolean(GameOptions.AMPHIBIOUS_MOVES));
    }

    /**
     * Is this unit allowed to contact a settlement?
     *
     * @param settlement The <code>Settlement</code> to consider.
     * @return True if the contact is allowed.
     */
    private boolean allowContact(Settlement settlement) {
        return getOwner().hasContacted(settlement.getOwner());
    }

    /**
     * Does a basic check whether a unit can ever expect to move to a tile.
     *
     * @param tile The code <code>Tile</code> to check.
     * @return True if some sort of legal move to the tile exists, including
     *     special cases where there is an interaction but the unit does not
     *     actually move, such as trade.
     */
    public boolean isTileAccessible(Tile tile) {
        return (isNaval())
            ? (!tile.isLand()
                || (tile.hasSettlement()
                    && getOwner().owns(tile.getSettlement())))
            : tile.isLand();
    }

    /**
     * Gets the amount of moves this unit has at the beginning of each turn.
     *
     * @return The amount of moves this unit has at the beginning of
     *     each turn.
     */
    public int getInitialMovesLeft() {
        return (int)FeatureContainer.applyModifierSet(unitType.getMovement(),
            getGame().getTurn(),
            getModifierSet("model.modifier.movementBonus"));
    }

    /**
     * Make a label showing the unit moves left.
     *
     * @return A movement label.
     */
    public String getMovesAsString() {
        StringBuilder sb = new StringBuilder(16);
        int quotient = getMovesLeft() / 3;
        int remainder = getMovesLeft() % 3;
        if (remainder == 0 || quotient > 0) {
            sb.append(quotient);
        }
        if (remainder > 0) {
            if (sb.length() > 0) sb.append(" ");
            sb.append("(").append(remainder).append("/3) ");
        }

        sb.append("/").append(getInitialMovesLeft() / 3);
        return sb.toString();
    }

    /**
     * Gets the number of turns this unit will need to sail to/from Europe.
     *
     * @return The number of turns to sail to/from Europe.
     */
    public int getSailTurns() {
        float base = getSpecification().getInteger(GameOptions.TURNS_TO_SAIL);
        return (int)getOwner().applyModifier(base,
                                             "model.modifier.sailHighSeas",
                                             unitType, getGame().getTurn());
    }

    /**
     * Checks if this <code>Unit</code> can be moved to the high seas
     * from its current location.
     *
     * @return True if this unit can move immediately to the high seas.
     */
    public boolean canMoveToHighSeas() {
        if (isInEurope() || isAtSea()) return true;
        if (!getOwner().canMoveToEurope()
            || !getType().canMoveToHighSeas()) return false;
        return getTile().isDirectlyHighSeasConnected();
    }

    /**
     * Does this unit have a valid move to the high seas this turn.
     *
     * @return True if the unit can either move immediately to the high
     *      seas or can make a move to a neighbouring high seas tile.
     */
    public boolean hasHighSeasMove() {
        if (canMoveToHighSeas()) return true;
        if (hasTile() && getMovesLeft() > 0) {
            for (Tile t : getTile().getSurroundingTiles(1)) {
                if (t.isDirectlyHighSeasConnected()
                    && getMoveType(t).isLegal()) return true;
            }
        }
        return false;
    }

    /**
     * Check if this unit can build a colony.  Does not consider whether
     * the tile where the unit is located is suitable,
     * @see Player#canClaimToFoundSettlement(Tile)
     *
     * @return <code>true</code> if this unit can build a colony.
     */
    public boolean canBuildColony() {
        return hasTile() && unitType.canBuildColony() && getMovesLeft() > 0;
    }

    /**
     * Is this unit at a specified location?
     *
     * @param loc The <code>Location</code> to test.
     * @return True if the locations are the same, or on the same tile.
     */
    public boolean isAtLocation(Location loc) {
        Location ourLoc = getLocation();
        if (ourLoc instanceof Unit) ourLoc = ((Unit)ourLoc).getLocation();
        return Map.isSameLocation(ourLoc, loc);
    }

    /**
     * Gets the best (closest) entry location for this unit to reach a
     * given tile.
     *
     * @param tile The target <code>Tile</code>.
     * @return The best entry location tile to arrive on the map at, or null
     *     if none found.
     */
    public Tile getBestEntryTile(Tile tile) {
        return getGame().getMap().getBestEntryTile(this, tile, null, null);
    }

    /**
     * Resolves a destination for a unit on the high seas.
     * That is, the location where the unit will appear when it leaves
     * the high seas, which will either be Europe or a tile.
     *
     * @return The location the unit should appear next after leaving
     *      the high seas.
     */
    public Location resolveDestination() {
        if (!isAtSea()) throw new IllegalArgumentException("Not at sea.");
        TradeRouteStop stop = getStop();
        Location dst = (TradeRoute.isStopValid(this, stop)) ? stop.getLocation()
            : getDestination();
        Tile best;
        return (dst == null) ? getFullEntryLocation()
            : (dst instanceof Europe) ? dst
            : (dst.getTile() != null
                && (best = getBestEntryTile(dst.getTile())) != null) ? best
            : getFullEntryLocation();
    }

    /**
     * Set movesLeft to 0 if has some spent moves and it's in a colony
     *
     * @see #add(Locatable)
     * @see #remove(Locatable)
     */
    private void spendAllMoves() {
        if (getColony() != null && getMovesLeft() < getInitialMovesLeft()) {
            setMovesLeft(0);
        }
    }

    /**
     * Is this unit a suitable `next active unit', that is, the unit
     * needs to be currently movable by the player.
     *
     * @return True if this unit could still be moved by the player.
     */
    public boolean couldMove() {
        return !isDisposed()
            && getState() == UnitState.ACTIVE
            && getMovesLeft() > 0
            && destination == null // Can not reach next tile
            && tradeRoute == null
            && !isDamaged()
            && !isAtSea()
            && !isOnCarrier()
            // this should never happen anyway, since these units
            // should have state IN_COLONY, but better safe than sorry
            && !(location instanceof WorkLocation);
    }


    // Map searching support routines

    /**
     * Gets a suitable tile to start path searches from for a unit.
     *
     * Must handle all the cases where the unit is off the map, and
     * take account of the use of a carrier.
     *
     * If the unit is in or heading to Europe, return null because there
     * is no good way to tell where the unit will reappear on the map,
     * which is in question anyway if not on a carrier.
     *
     * @return A suitable starting tile, or null if none found.
     */
    public Tile getPathStartTile() {
        if (isOnCarrier()) {
            final Unit carrier = getCarrier();
            return (carrier.hasTile())
                ? carrier.getTile()
                : (carrier.getDestination() instanceof Map)
                ? carrier.getFullEntryLocation()
                : (carrier.getDestination() instanceof Settlement)
                ? ((Settlement)carrier.getDestination()).getTile()
                //: (carrier.getDestination() instanceof Europe)
                //? null
                : null;
        }
        return getTile(); // Or null if heading to or in Europe.
    }

    /**
     * Should the unit use transport to get to a specified tile?
     *
     * True if:
     * - The location is not null
     * - The unit is not naval
     * - The unit is not there already
     * AND
     *   - there is no path OR the path uses an existing carrier
     *
     * @param loc The <code>Location</code> to go to.
     * @return True if the unit should use transport.
     */
    public boolean shouldTakeTransportTo(Location loc) {
        PathNode path;
        return loc != null
            && !isNaval()
            && !isAtLocation(loc)
            && ((path = findPath(getLocation(), loc,
                                 getCarrier(), null)) == null
                || path.usesCarrier());
    }

    /**
     * Finds the fastest path from the current location to the
     * specified one.  No carrier is provided, and the default cost
     * decider for this unit is used.
     *
     * @param end The <code>Location</code> in which the path ends.
     * @return A <code>PathNode</code> from the current location to the
     *     end location, or null if none found.
     */
    public PathNode findPath(Location end) {
        return findPath(getLocation(), end, null, null);
    }

    /**
     * Finds a quickest path between specified locations, optionally
     * using a carrier and special purpose cost decider.
     *
     * @param start The <code>Location</code> to start at.
     * @param end The <code>Location</code> to end at.
     * @param carrier An optional carrier <code>Unit</code> to carry the unit.
     * @param costDecider An optional <code>CostDecider</code> for
     *     determining the movement costs (uses default cost deciders
     *     for the unit/s if not provided).
     * @return A <code>PathNode</code>, or null if no path is found.
     */
    public PathNode findPath(Location start, Location end, Unit carrier,
                             CostDecider costDecider) {
        return getGame().getMap().findPath(this, start, end,
                                           carrier, costDecider);
    }

    /**
     * Gets the number of turns required for this unit to reach a
     * destination location from its current position.  If the unit is
     * currently on a carrier, it will be used.
     *
     * @param end The destination <code>Location</code>.
     * @return The number of turns it will take to reach the destination,
     *         or <code>INFINITY</code> if no path can be found.
     */
    public int getTurnsToReach(Location end) {
        return getTurnsToReach(getLocation(), end);
    }

    /**
     * Gets the number of turns required for this unit to reach a
     * destination location from a starting location.  If the unit is
     * currently on a carrier, it will be used.
     *
     * @param start The <code>Location</code> to start the search from.
     * @param end The destination <code>Location</code>.
     * @return The number of turns it will take to reach the <code>end</code>,
     *         or <code>INFINITY</code> if no path can be found.
     */
    public int getTurnsToReach(Location start, Location end) {
        return getTurnsToReach(start, end, getCarrier(),
            CostDeciders.avoidSettlementsAndBlockingUnits());
    }

    /**
     * Gets the number of turns required for this unit to reach a
     * destination location from a starting location, using an optional
     * carrier and cost decider.
     *
     * @param start The <code>Location</code> to start the search from.
     * @param end The destination <code>Location</code>.
     * @param carrier An optional carrier <code>Unit</code> to use.
     * @param costDecider An optional <code>CostDecider</code> to
     *     score the path with.
     * @return The number of turns it will take to reach the <code>end</code>,
     *         or <code>INFINITY</code> if no path can be found.
     */
    public int getTurnsToReach(Location start, Location end, Unit carrier,
                               CostDecider costDecider) {
        PathNode path = findPath(start, end, carrier, costDecider);
        return (path == null) ? INFINITY : path.getTotalTurns();
    }

    /**
     * Find a path for this unit to the nearest settlement with the
     * same owner that is reachable without a carrier.
     *
     * @param excludeStart If true, ignore any settlement the unit is
     *     currently in.
     * @param range An upper bound on the number of moves.
     * @param coastal If true, the settlement must have a path to Europe.
     * @return The nearest matching settlement if any, otherwise null.
     */
    public PathNode findOurNearestSettlement(final boolean excludeStart,
                                             int range, final boolean coastal) {
        final Player player = getOwner();
        if (player.getNumberOfSettlements() <= 0 || !hasTile()) return null;

        final Tile startTile = getTile();
        final GoalDecider gd = new GoalDecider() {
                private int bestValue = Integer.MAX_VALUE;
                private PathNode best = null;

                public PathNode getGoal() { return best; }
                public boolean hasSubGoals() { return true; }
                public boolean check(Unit u, PathNode path) {
                    Tile t = path.getTile();
                    if (t == null
                        || (t == startTile && excludeStart)) return false;
                    Settlement settlement = t.getSettlement();
                    int value;
                    if (settlement != null
                        && player.owns(settlement)
                        && (!coastal || settlement.isConnectedPort())
                        && (value = path.getTotalTurns()) < bestValue) {
                        bestValue = value;
                        best = path;
                        return true;
                    }
                    return false;
                }
            };
        return search(startTile, gd, CostDeciders.avoidIllegal(), range, null);
    }

    /**
     * Find a path for this unit to the nearest settlement with the
     * same owner that is reachable without a carrier.
     *
     * @return A path to the nearest settlement if any, otherwise null.
     */
    public PathNode findOurNearestSettlement() {
        return findOurNearestSettlement(false, Integer.MAX_VALUE, false);
    }

    /**
     * Find a path for this unit to the nearest settlement with the
     * same owner that is reachable without a carrier and is connected to
     * Europe by sea, or Europe if it is closer.
     *
     * @return A path to the nearest settlement if any, otherwise null
     *     (for now including if in Europe or at sea).
     */
    public PathNode findOurNearestPort() {
        PathNode ePath = null;
        int eTurns = -1;
        Europe europe = getOwner().getEurope();
        if (getType().canMoveToHighSeas()) {
            ePath = (europe == null) ? null : findPath(europe);
            eTurns = (ePath == null) ? -1 : ePath.getTotalTurns();
        }
        PathNode sPath = findOurNearestSettlement(false, INFINITY, true);
        int sTurns = (sPath == null) ? -1 : sPath.getTotalTurns();
        return (ePath == null) ? sPath
            : (sPath == null) ? ePath
            : (sTurns <= eTurns) ? sPath : ePath;
    }

    /**
     * Find a path to a port nearest to a destination.
     * Used by ships to find where to deliver goods to inland colonies.
     *
     * The absolute best port is not necessarily found as that depends
     * on the movement characteristics of the unit that makes the
     * final delivery, which is as yet unknown.  We just pick the
     * closest in basic tile count.
     *
     * @param dst The destination <code>Tile</code>.
     * @return A path to the port, or null if none found.
     */
    public PathNode findIntermediatePort(Tile dst) {
        int dstCont = dst.getContiguity();
        Settlement best = null;
        int bestValue = INFINITY;
        int value;
        for (Settlement s : getOwner().getSettlements()) {
            if (s.getTile().getContiguity() == dstCont
                && s.isConnectedPort()
                && bestValue > (value = dst.getDistanceTo(s.getTile()))) {
                bestValue = value;
                best = s;
            }
        }
        return (best == null) ? null : findPath(best.getTile());
    }

    /**
     * Find a path for this unit to the nearest settlement with the
     * same owner that is reachable without a carrier, excepting any
     * on the current tile.
     *
     * @return The nearest settlement if any, otherwise null.
     */
    public PathNode findOurNearestOtherSettlement() {
        return findOurNearestSettlement(true, Integer.MAX_VALUE, false);
    }

    /**
     * Convenience wrapper for the
     * {@link net.sf.freecol.common.model.Map#search} function.
     *
     * @param start The <code>Location</code> to start the search from.
     * @param gd The object responsible for determining whether a
     *     given <code>PathNode</code> is a goal or not.
     * @param cd An optional <code>CostDecider</code>
     *     responsible for determining the path cost.
     * @param maxTurns The maximum number of turns the given
     *     <code>Unit</code> is allowed to move. This is the
     *     maximum search range for a goal.
     * @param carrier An optional naval carrier <code>Unit</code> to use.
     * @return The path to a goal, or null if none can be found.
     */
    public PathNode search(Location start, GoalDecider gd,
                           CostDecider cd, int maxTurns, Unit carrier) {
        return getGame().getMap().search(this, start, gd, cd, maxTurns,
                                         carrier);
    }

    /**
     * Can this unit attack a specified defender?
     *
     * A naval unit can never attack a land unit or settlement,
     * but a land unit *can* attack a naval unit if it is beached.
     * Otherwise naval units can only fight at sea, land units
     * only on land.
     *
     * @param defender The defending <code>Unit</code>.
     * @return True if this unit can attack.
     */
    public boolean canAttack(Unit defender) {
        if (!isOffensiveUnit() || defender == null
            || !defender.hasTile()) return false;

        Tile tile = defender.getTile();
        return (isNaval())
            ? !tile.hasSettlement() && defender.isNaval()
            : !defender.isNaval() || defender.isBeached();
    }

    /**
     * Searches for a unit that is a credible threatening unit to this
     * unit within a range.
     *
     * @param range The number of turns to search for a threat in.
     * @param threat The maximum tolerable probability of a potentially
     *            threatening unit defeating this unit in combat.
     * @return A path to the threat, or null if not found.
     */
    public PathNode searchForDanger(final int range, final float threat) {
        final CombatModel cm = getGame().getCombatModel();
        final Tile start = getTile();
        final GoalDecider threatDecider = new GoalDecider() {
                private PathNode found = null;

                public PathNode getGoal() { return found; }
                public boolean hasSubGoals() { return false; }
                public boolean check(Unit unit, PathNode path) {
                    Tile tile = path.getTile();
                    if (tile == null) return false;
                    Unit first = tile.getFirstUnit();
                    if (first == null
                        || !getOwner().atWarWith(first.getOwner())) {
                        return false;
                    }
                    for (Unit u : tile.getUnitList()) {
                        PathNode reverse;
                        if (u.canAttack(unit)
                            && cm.calculateCombatOdds(u, unit).win >= threat
                            && (reverse = u.findPath(start)) != null
                            && reverse.getTotalTurns() < range) {
                            found = path;
                            return true;
                        }
                    }
                    return false;
                }
            };
        // The range to search will depend on the speed of the other
        // unit.  We can not know what it will be in advance, and it
        // might be significantly faster than this unit.  We do not
        // want to just use an unbounded search range because this
        // routine must be quick (especially when the supplied range
        // is low).  So use the heuristic of increasing the range by
        // the ratio of the fastest appropriate (land/naval) unit type
        // speed over the unit speed.
        int reverseRange = range * (((isNaval())
                ? getSpecification().getFastestNavalUnitType()
                : getSpecification().getFastestLandUnitType())
            .getMovement()) / this.getType().getMovement();

        return (start == null) ? null
            : search(start, threatDecider, CostDeciders.avoidIllegal(),
                     reverseRange, getCarrier());
    }

    /**
     * Checks if there is a credible threatening unit to this unit
     * within a range of moves.
     *
     * @param range The number of turns to search for a threat within.
     * @param threat The maximum tolerable probability of a potentially
     *            threatening unit defeating this unit in combat.
     * @return True if a threat was found.
     */
    public boolean isInDanger(int range, float threat) {
        return searchForDanger(range, threat) != null;
    }

    /**
     * Gets the line of sight of this <code>Unit</code>. That is the distance
     * this <code>Unit</code> can spot new tiles, enemy unit e.t.c.
     *
     * @return The line of sight of this <code>Unit</code>.
     */
    public int getLineOfSight() {
        Turn turn = getGame().getTurn();
        Set<Modifier> modifierSet = new HashSet<Modifier>();
        modifierSet.addAll(getModifierSet("model.modifier.lineOfSightBonus"));
        if (hasTile() && getTile().isExplored()) {
            modifierSet.addAll(getTile().getType()
                .getModifierSet("model.modifier.lineOfSightBonus",
                                unitType, turn));
        }
        return (int)FeatureContainer
            .applyModifierSet((float)unitType.getLineOfSight(),
                              turn, modifierSet);
    }


    // Goods handling

    /**
     * Get the goods carried by this unit.
     *
     * @return A list of <code>Goods</code>.
     */
    public List<Goods> getGoodsList() {
        if (getGoodsContainer() == null) return Collections.emptyList();
        return getGoodsContainer().getGoods();
    }

    /**
     * Get a compact version of the goods carried by this unit.
     *
     * @return A compact list of <code>Goods</code>.
     */
    public List<Goods> getCompactGoodsList() {
        if (getGoodsContainer() == null) return Collections.emptyList();
        return getGoodsContainer().getCompactGoods();
    }

    /**
     * Can this unit carry other units?
     *
     * @return True if the unit can carry units.
     */
    public boolean canCarryUnits() {
        return hasAbility(Ability.CARRY_UNITS);
    }

    /**
     * Could this unit carry a specified one?
     * This ignores the current load.
     *
     * @param u The potential cargo <code>Unit</code>.
     * @return True if this unit can carry the cargo.
     */
    public boolean couldCarry(Unit u) {
        return canCarryUnits()
            && getCargoCapacity() >= u.getSpaceTaken();
    }

    /**
     * Can this unit carry goods.
     *
     * @return True if the unit can carry goods.
     */
    public boolean canCarryGoods() {
        return hasAbility(Ability.CARRY_GOODS);
    }

    /**
     * Could this unit carry some specified goods?
     * This ignores the current load.
     *
     * @param g The potential cargo <code>Goods</code>.
     * @return True if this unit can carry the cargo.
     */
    public boolean couldCarry(Goods g) {
        return canCarryGoods()
            && getCargoCapacity() >= g.getSpaceTaken();
    }

    /**
     * Gets the number of free cargo slots left on this unit.
     *
     * @return The number of free cargo slots on this unit.
     */
    public int getSpaceLeft() {
        return getCargoCapacity() - getCargoSpaceTaken();
    }

    /**
     * Is there free space left on this unit?
     *
     * @return True if there is free space.
     */
    public boolean hasSpaceLeft() {
        return getSpaceLeft() > 0;
    }

    /**
     * Gets the total space this unit has to carry cargo.
     *
     * @return The total space.
     */
    public int getCargoCapacity() {
        return unitType.getSpace();
    }

    /**
     * Gets the space occupied by goods in this unit.  Must defend
     * against goods container being null as this can be called in the
     * client on foreign units, which will not have goods containers.
     *
     * @return The number cargo slots occupied by goods.
     */
    public int getGoodsSpaceTaken() {
        if (!canCarryGoods()) return 0;
        GoodsContainer gc = getGoodsContainer();
        return (gc == null) ? 0 : gc.getSpaceTaken();
    }

    /**
     * Gets the space occupied by units in this unit.
     *
     * @return The number of cargo slots occupied by units.
     */
    public int getUnitSpaceTaken() {
        int space = 0;
        if (canCarryUnits()) {
            for (Unit u : getUnitList()) space += u.getSpaceTaken();
        }
        return space;
    }

    /**
     * Gets the space occupied by cargo in this unit (both goods and units).
     *
     * @return The number of occupied cargo slots.
     */
    public int getCargoSpaceTaken() {
        return getGoodsSpaceTaken() + getUnitSpaceTaken();
    }

    /**
     * Is this unit carrying any goods cargo?
     *
     * @return True if the unit is carrying any goods cargo.
     */
    public boolean hasGoodsCargo() {
        return getGoodsSpaceTaken() > 0;
    }

    /**
     * Is this unit carrying any cargo (goods or unit).
     *
     * @return True if the unit is carrying any cargo.
     */
    public boolean hasCargo() {
        return getCargoSpaceTaken() > 0;
    }

    /**
     * Gets the extra amount of a specified type of goods that could
     * be loaded onto this unit.  Includes empty cargo slots and any
     * spare space in a slot partially filled with the specified
     * goods.
     *
     * @param type The <code>GoodsType</code> to examine.
     * @return The amount of goods that could be loaded onto this unit.
     */
    public int getLoadableAmount(GoodsType type) {
        if (!canCarryGoods()) return 0;
        int result = getSpaceLeft() * GoodsContainer.CARGO_SIZE;
        int count = getGoodsCount(type) % GoodsContainer.CARGO_SIZE;
        if (count != 0) result += GoodsContainer.CARGO_SIZE - count;
        return result;
    }


    // Miscellaneous more complex functionality

    /**
     * Gets a key for the unit occupation.
     *
     * @param owner True if the key should be for the owner of the unit.
     * @return A message key.
     */
    public String getOccupationKey(boolean owner) {
        return (owner)
            ? ((isDamaged())
                ? "model.unit.occupation.underRepair"
                : (getTradeRoute() != null)
                ? "model.unit.occupation.inTradeRoute"
                : (getDestination() != null)
                ? "model.unit.occupation.goingSomewhere"
                : (getState() == Unit.UnitState.IMPROVING
                    && getWorkImprovement() != null)
                ? (getWorkImprovement().getType().getId() + ".occupationString")
                : (getState() == Unit.UnitState.ACTIVE && getMovesLeft() <= 0)
                ? "model.unit.occupation.activeNoMovesLeft"
                : ("model.unit.occupation."
                    + getState().toString().toLowerCase(Locale.US)))
            : (isNaval())
            ? Integer.toString(getVisibleGoodsCount())
            : "model.unit.occupation.activeNoMovesLeft";
    }

    /**
     * Gets a message to display if moving a unit would cause it to
     * abandon its participation in education (if any).
     *
     * @param leavingColony Should we check for student movements.
     * @return A message to display, or null if education is not an issue.
     */
    public StringTemplate getAbandonEducationMessage(boolean leavingColony) {
        if (!(getLocation() instanceof WorkLocation)) return null;
        boolean teacher = getStudent() != null;
        // if leaving the colony, the student loses learning spot, so
        // check with player
        boolean student = leavingColony && getTeacher() != null;
        if (!teacher && !student) return null;

        Building school = (Building)((teacher) ? getLocation()
            : getTeacher().getLocation());

        return (leavingColony)
            ? StringTemplate.template("abandonEducation.text")
            .addStringTemplate("%unit%", Messages.getLabel(this))
            .addName("%colony%", getColony().getName())
            .add("%building%", school.getNameKey())
            .addName("%action%", (teacher)
                ? Messages.message("abandonEducation.action.teaching")
                : Messages.message("abandonEducation.action.studying"))
            : (teacher)
            ? StringTemplate.template("abandonTeaching.text")
            .addStringTemplate("%unit%", Messages.getLabel(this))
            .add("%building%", school.getNameKey())
            : null;
    }

    /**
     * Gets the probability that an attack by this unit will provoke a
     * native to convert.
     *
     * @return A probability of conversion.
     */
    public float getConvertProbability() {
        final Specification spec = getSpecification();
        int opt = spec.getInteger(GameOptions.NATIVE_CONVERT_PROBABILITY);
        return 0.01f * FeatureContainer.applyModifierSet(opt,
            getGame().getTurn(),
            getModifierSet("model.modifier.nativeConvertBonus"));
    }

    /**
     * Gets the probability that an attack by this unit will provoke natives
     * to burn our missions.
     *
     * TODO: enhance burn probability proportionally with tension
     *
     * @return A probability of burning missions.
     */
    public float getBurnProbability() {
        final Specification spec = getSpecification();
        return 0.01f * spec.getInteger(GameOptions.BURN_PROBABILITY);
    }

    /**
     * Get a type change for this unit.
     *
     * @param change The <code>ChangeType</code> to consider.
     * @param owner The <code>Player</code> to own this unit after a
     *    change of type CAPTURE or UNDEAD.
     * @return The resulting unit type or null if there is no change suitable.
     */
    public UnitType getTypeChange(ChangeType change, Player owner) {
        return getType().getTargetType(change, owner);
    }

    /**
     * Checks if the treasure train can be cashed in at it's current
     * <code>Location</code>.
     *
     * @return <code>true</code> if the treasure train can be cashed in.
     * @exception IllegalStateException if this unit is not a treasure train.
     */
    public boolean canCashInTreasureTrain() {
        return canCashInTreasureTrain(getLocation());
    }

    /**
     * Checks if the treasure train can be cashed in at the given
     * <code>Location</code>.
     *
     * @param loc The <code>Location</code>.
     * @return <code>true</code> if the treasure train can be cashed in.
     * @exception IllegalStateException if this unit is not a treasure train.
     */
    public boolean canCashInTreasureTrain(Location loc) {
        if (!canCarryTreasure()) {
            throw new IllegalStateException("Can't carry treasure");
        }
        if (loc == null) return false;

        if (getOwner().getEurope() == null) {
            // Any colony will do once independent, as the treasure stays
            // in the New World.
            return loc.getColony() != null;
        }
        if (loc.getColony() != null) {
            // Cash in if at a colony which has connectivity to Europe
            return loc.getColony().isConnectedPort();
        }
        // Otherwise, cash in if in Europe.
        return loc instanceof Europe
            || (loc instanceof Unit && ((Unit)loc).isInEurope());
    }

    /**
     * Get the fee that would have to be paid to transport this
     * treasure to Europe.
     *
     * @return The fee required for transport.
     */
    public int getTransportFee() {
        if (!isInEurope() && getOwner().getEurope() != null) {
            float fee = (getSpecification()
                .getInteger(GameOptions.TREASURE_TRANSPORT_FEE)
                * getTreasureAmount()) / 100;
            return (int)getOwner().applyModifier(fee,
                "model.modifier.treasureTransportFee",
                unitType, getGame().getTurn());
        }
        return 0;
    }

    /**
     * Gets the skill level.
     *
     * @return The level of skill for this unit.  A higher value
     *     signals a more advanced type of units.
     */
    public int getSkillLevel() {
        return getSkillLevel(unitType);
    }

    /**
     * Gets the skill level of the given type of <code>Unit</code>.
     *
     * @param unitType The type of <code>Unit</code>.
     * @return The level of skill for the given unit.  A higher value
     *     signals a more advanced type of units.
     */
    public static int getSkillLevel(UnitType unitType) {
        return (unitType.hasSkill()) ? unitType.getSkill() : 0;
    }

    /**
     * Get a Comparator that compares the skill levels of given units.
     *
     * @return skill Comparator
     */
    public static Comparator<Unit> getSkillLevelComparator() {
        return skillLevelComp;
    }

    /**
     * Get a modifier that applies to the given Ownable. This is used
     * for the offenceAgainst and defenceAgainst modifiers.
     *
     * @param id The object identifier to test.
     * @param ownable a <code>Ownable</code> value
     * @return a <code>Modifier</code> value
     */
    public Set<Modifier> getModifierSet(String id, Ownable ownable) {
        Set<Modifier> result = new HashSet<Modifier>();
        Turn turn = getGame().getTurn();
        NationType nationType = ownable.getOwner().getNationType();
        result.addAll(unitType.getModifierSet(id, nationType, turn));
        result.addAll(getOwner().getModifierSet(id, nationType, turn));
        for (EquipmentType equipmentType : equipment.keySet()) {
            result.addAll(equipmentType.getModifierSet(id, nationType, turn));
        }
        return result;
    }

    /**
     * Gets the appropriate trade bonuses due to a missionary unit.
     *
     * @param sense The sense to apply the modifiers.
     * @return The missionary trade bonuses.
     */
    public Set<Modifier> getMissionaryTradeModifiers(boolean sense) {
        HashSet<Modifier> result = new HashSet<Modifier>();
        for (Modifier m : getModifierSet("model.modifier.missionaryTradeBonus")) {
            Modifier modifier = new Modifier(m);
            if (!sense) modifier.setValue(-m.getValue());
            result.add(modifier);
        }
        return result;
    }

    /**
     * Adds a feature to the Unit.  This method always throws an
     * <code>UnsupportedOperationException</code>, since features can
     * not be added to Units directly.
     *
     * @param feature The <code>Feature</code> to add.
     */
    public void addFeature(Feature feature) {
        throw new UnsupportedOperationException("Can not add Feature to Unit directly!");
    }

    /**
     * Gets the <code>ProductionInfo</code> for this unit.
     * TODO: the input parameter is ignored! Fix?
     *
     * @param input A list of input <code>AbstractGoods</code>.
     * @return The <code>ProductionInfo</code> for this unit.
     */
    public ProductionInfo getProductionInfo(List<AbstractGoods> input) {
        ProductionInfo result = new ProductionInfo();
        result.setConsumption(getType().getConsumedGoods());
        result.setMaximumConsumption(getType().getConsumedGoods());
        return result;
    }


    // Message unpacking support.

    /**
     * Gets the tile in a given direction.
     *
     * @param directionString The direction.
     * @return The <code>Tile</code> in the given direction.
     * @throws IllegalStateException if there is trouble.
     */
    public Tile getNeighbourTile(String directionString) {
        if (!hasTile()) {
            throw new IllegalStateException("Unit is not on the map: "
                + getId());
        }

        Direction direction = Enum.valueOf(Direction.class, directionString);
        Tile tile = getTile().getNeighbourOrNull(direction);
        if (tile == null) {
            throw new IllegalStateException("Could not find tile"
                + " in direction: " + direction + " from unit: " + getId());
        }
        return tile;
    }

    /**
     * Get a settlement by identifier, validating as much as possible.
     * Designed for message unpacking where the identifier should not
     * be trusted.
     *
     * @param settlementId The identifier of the
     *     <code>Settlement</code> to be found.
     * @return The settlement corresponding to the settlementId argument.
     * @throws IllegalStateException on failure to validate the settlementId
     *     in any way.
     */
    public Settlement getAdjacentSettlementSafely(String settlementId)
        throws IllegalStateException {
        Game game = getOwner().getGame();

        Settlement settlement = game.getFreeColGameObject(settlementId,
                                                          Settlement.class);
        if (settlement == null) {
            throw new IllegalStateException("Not a settlement: "
                + settlementId);
        } else if (settlement.getTile() == null) {
            throw new IllegalStateException("Settlement is not on the map: "
                + settlementId);
        }

        if (!hasTile()) {
            throw new IllegalStateException("Unit is not on the map: "
                + getId());
        } else if (getTile().getDistanceTo(settlement.getTile()) > 1) {
            throw new IllegalStateException("Unit " + getId()
                + " is not adjacent to settlement: " + settlementId);
        } else if (getOwner() == settlement.getOwner()) {
            throw new IllegalStateException("Unit: " + getId()
                + " and settlement: " + settlementId
                + " are both owned by player: " + getOwner().getId());
        }

        return settlement;
    }

    /**
     * Get an adjacent Indian settlement by identifier, validating as
     * much as possible, including checking whether the nation
     * involved has been contacted.  Designed for message unpacking
     * where the identifier should not be trusted.
     *
     * @param id The identifier of the <code>IndianSettlement</code>
     *     to be found.
     * @return The settlement corresponding to the settlementId argument.
     * @throws IllegalStateException on failure to validate the settlementId
     *     in any way.
     */
    public IndianSettlement getAdjacentIndianSettlementSafely(String id)
        throws IllegalStateException {
        Settlement settlement = getAdjacentSettlementSafely(id);
        if (!(settlement instanceof IndianSettlement)) {
            throw new IllegalStateException("Not an indianSettlement: " + id);
        } else if (!getOwner().hasContacted(settlement.getOwner())) {
            throw new IllegalStateException("Player has not contacted the "
                + settlement.getOwner().getNation());
        }

        return (IndianSettlement)settlement;
    }


    // Interface Consumer

    /**
     * {@inheritDoc}
     */
    public List<AbstractGoods> getConsumedGoods() {
        return unitType.getConsumedGoods();
    }

    /**
     * {@inheritDoc}
     */
    public int getPriority() {
        return unitType.getPriority();
    }


    // Interface Ownable

    /**
     * {@inheritDoc}
     */
    public Player getOwner() {
        return owner;
    }

    /**
     * {@inheritDoc}
     *
     * -vis: This routine has visibility implications.
     */
    public void setOwner(Player player) {
        this.owner = player;
    }


    // Interface Location (from GoodsLocation via UnitLocation)
    // Inherits
    //   FreeColObject.getId
    //   UnitLocation.getLocationNameFor
    //   UnitLocation.contains
    //   UnitLocation.canAdd
    //   UnitLocation.getUnitCount
    //   UnitLocation.getUnitList
    //   GoodsLocation.getGoodsContainer

    /**
     * {@inheritDoc}
     */
    @Override
    public Tile getTile() {
        return (location != null) ? location.getTile() : null;
    }

    /**
     * {@inheritDoc}
     */
    @Override
    public StringTemplate getLocationName() {
        return StringTemplate.template("onBoard")
            .addStringTemplate("%unit%", getLabel());
    }

    /**
     * {@inheritDoc}
     */
    @Override
    public boolean add(Locatable locatable) {
        if (!canAdd(locatable)) {
            return false;
        } else if (locatable instanceof Unit) {
            Unit unit = (Unit)locatable;
            if (super.add(locatable)) {
                // TODO: there seems to be an inconsistency between
                // units moving from an adjacent tile onto a ship and
                // units boarding a ship in-colony.  The former does not
                // appear to come through here (which it probably should)
                // as the ship's moves do not get zeroed.
                spendAllMoves();
                ((Unit)locatable).setState(UnitState.SENTRY);
                return true;
            }
        } else if (locatable instanceof Goods) {
            Goods goods = (Goods)locatable;
            if (super.addGoods(goods)) {
                spendAllMoves();
                return true;
            }
        } else {
            throw new IllegalStateException("Can not be added to unit: "
                + ((FreeColGameObject)locatable));
        }
        return false;
    }

    /**
     * {@inheritDoc}
     */
    @Override
    public boolean remove(Locatable locatable) {
        if (locatable == null) {
            throw new IllegalArgumentException("Locatable must not be 'null'.");
        } else if (locatable instanceof Unit && canCarryUnits()) {
            if (super.remove((Unit)locatable)) {
                spendAllMoves();
                return true;
            }
        } else if (locatable instanceof Goods && canCarryGoods()) {
            if (super.removeGoods((Goods)locatable) != null) {
                spendAllMoves();
                return true;
            }
        } else {
            logger.warning("Tried to remove from unit: "
                + ((FreeColGameObject)locatable));
        }
        return false;
    }

    /**
     * {@inheritDoc}
     */
    @Override
    public Settlement getSettlement() {
        Location location = getLocation();
        return (location != null) ? location.getSettlement() : null;
    }


    // UnitLocation
    // Inherits
    //   UnitLocation.getSpaceTaken
    //   UnitLocation.moveToFront
    //   UnitLocation.clearUnitList

    /**
     * {@inheritDoc}
     */
    @Override
    public int getSpaceTaken() {
        // We do not have to consider what this unit is carrying
        // because carriers can not be put onto carriers.  Yet.
        return unitType.getSpaceTaken();
    }

    /**
     * {@inheritDoc}
     */
    @Override
    public NoAddReason getNoAddReason(Locatable locatable) {
        if (locatable == this) {
            return NoAddReason.ALREADY_PRESENT;
        } else if (locatable instanceof Unit) {
            return (!canCarryUnits())
                ? NoAddReason.WRONG_TYPE
                : (((Unit)locatable).getSpaceTaken() > getSpaceLeft())
                ? NoAddReason.CAPACITY_EXCEEDED
                : super.getNoAddReason(locatable);
        } else if (locatable instanceof Goods) {
            Goods goods = (Goods)locatable;
            return (!canCarryGoods())
                ? NoAddReason.WRONG_TYPE
                : (goods.getAmount() > getLoadableAmount(goods.getType()))
                ? NoAddReason.CAPACITY_EXCEEDED
                : NoAddReason.NONE;
            // Do not call super.getNoAddReason for goods because
            // the capacity test in GoodsLocation.getNoAddReason does not
            // account for packing and is thus too conservative.
        }
        return super.getNoAddReason(locatable);
    }


    // GoodsLocation
    // Inherits
    //   GoodsLocation.addGoods
    //   GoodsLocation.removeGoods

    /**
     * {@inheritDoc}
     */
    @Override
    public int getGoodsCapacity() {
        return getCargoCapacity();
    }


    // Override FreeColGameObject

    /**
     * {@inheritDoc}
     *
     * -vis: This routine can change player visibility.
     */
    @Override
    public List<FreeColGameObject> disposeList() {
        List<FreeColGameObject> objects = new ArrayList<FreeColGameObject>();

        if (location != null) {
            location.remove(this);
            location = null;
        }

        if (teacher != null) {
            teacher.setStudent(null);
            teacher = null;
        }

        if (student != null) {
            student.setTeacher(null);
            student = null;
        }

        setHomeIndianSettlement(null);

        getOwner().removeUnit(this);

        objects.addAll(super.disposeList());
        return objects;
    }


    // Override FreeColObject

    /**
     * {@inheritDoc}
     */
    @Override
    public Set<Ability> getAbilitySet(String id, FreeColGameObjectType fcgot,
                                      Turn turn) {
        final Player owner = getOwner();
        final UnitType unitType = getType();
        Set<Ability> result = new HashSet<Ability>();
        if (turn == null) turn = getGame().getTurn();

        // UnitType abilities always apply
        result.addAll(unitType.getAbilitySet(id));
        // The player's abilities require more qualification.
        result.addAll(owner.getAbilitySet(id, fcgot, turn));
        // EquipmentType abilities always apply.
        for (EquipmentType equipmentType : equipment.keySet()) {
            result.addAll(equipmentType.getAbilitySet(id));
            // Player abilities may also apply to equipment (e.g. missionary).
            result.addAll(owner.getAbilitySet(id, equipmentType, turn));
        }
        // Location abilities may apply.
        // TODO: extend this to all locations?  May simplify
        // code.  Units are also Locations however, which complicates
        // the issue as we do not want Units aboard other Units to share
        // the abilities of the carriers.
        if (getSettlement() != null) {
            result.addAll(getSettlement().getAbilitySet(id, unitType, turn));
        } else if (isInEurope()) {
            result.addAll(owner.getEurope().getAbilitySet(id, unitType, turn));
        }
        return result;
    }

    /**
     * {@inheritDoc}
     */
    @Override
    public Set<Modifier> getModifierSet(String id, FreeColGameObjectType fcgot,
                                        Turn turn) {
        final Player owner = getOwner();
        final UnitType unitType = getType();
        Set<Modifier> result = new HashSet<Modifier>();
        if (turn == null) turn = getGame().getTurn();

        // UnitType modifiers always apply
        result.addAll(unitType.getModifierSet(id));
        // the player's modifiers may not apply
        result.addAll(owner.getModifierSet(id, unitType, turn));
        // EquipmentType modifiers always apply
        for (EquipmentType equipmentType : equipment.keySet()) {
            result.addAll(equipmentType.getModifierSet(id));
            // player modifiers may also apply to equipment (unused)
            result.addAll(owner.getModifierSet(id, equipmentType, turn));
        }
        return result;
    }


    // Serialization

    private static final String ATTRITION_TAG = "attrition";
    private static final String COUNT_TAG = "count";
    private static final String CURRENT_STOP_TAG = "currentStop";
    private static final String DESTINATION_TAG = "destination";
    private static final String ENTRY_LOCATION_TAG = "entryLocation";
    private static final String EQUIPMENT_TAG = "equipment";
    private static final String ETHNICITY_TAG = "ethnicity";
    private static final String EXPERIENCE_TAG = "experience";
    private static final String EXPERIENCE_TYPE_TAG = "experienceType";
    private static final String HIT_POINTS_TAG = "hitPoints";
    private static final String INDIAN_SETTLEMENT_TAG = "indianSettlement";
    private static final String LOCATION_TAG = "location";
    private static final String MOVES_LEFT_TAG = "movesLeft";
    private static final String NAME_TAG = "name";
    private static final String NATIONALITY_TAG = "nationality";
    private static final String OWNER_TAG = "owner";
    private static final String ROLE_TAG = "role";
    private static final String STATE_TAG = "state";
    private static final String STUDENT_TAG = "student";
    private static final String TRADE_ROUTE_TAG = "tradeRoute";
    private static final String TEACHER_TAG = "teacher";
    private static final String TREASURE_AMOUNT_TAG = "treasureAmount";
    private static final String TURNS_OF_TRAINING_TAG = "turnsOfTraining";
    private static final String UNIT_TYPE_TAG = "unitType";
    private static final String VISIBLE_GOODS_COUNT_TAG = "visibleGoodsCount";
    private static final String WORK_LEFT_TAG = "workLeft";
    private static final String WORK_TYPE_TAG = "workType";
    // @compat 0.10.5
    private static final String OLD_UNITS_TAG = "units";
    // end @compat
    // @compat 0.10.7
    private static final String OLD_HIT_POINTS_TAG = "hitpoints";
    // end @compat


    /**
     * {@inheritDoc}
     */
    @Override
    protected void writeAttributes(FreeColXMLWriter xw) throws XMLStreamException {
        super.writeAttributes(xw);

        boolean full = xw.validFor(getOwner());

        if (name != null) xw.writeAttribute(NAME_TAG, name);

        xw.writeAttribute(UNIT_TYPE_TAG, unitType);

        xw.writeAttribute(MOVES_LEFT_TAG, movesLeft);

        xw.writeAttribute(STATE_TAG, state);

        xw.writeAttribute(ROLE_TAG, role);

        if (!full && hasAbility(Ability.PIRACY)) {
            // Pirates do not disclose national characteristics.
            xw.writeAttribute(OWNER_TAG, getGame().getUnknownEnemy());

        } else {
            xw.writeAttribute(OWNER_TAG, getOwner());

            if (isPerson()) {
                // Do not write out nationality and ethnicity for non-persons.
                xw.writeAttribute(NATIONALITY_TAG, (nationality != null)
                    ? nationality
                    : getOwner().getNationId());

                xw.writeAttribute(ETHNICITY_TAG, (ethnicity != null)
                    ? ethnicity
                    : getOwner().getNationId());
            }
        }

        if (location != null) {
            if (!full && location instanceof WorkLocation) {
                // Really special case.  This happens in attack
                // animations when a defender unit is invisible
                // working inside a colony and has to be specially
                // serialized to the client.
                xw.writeLocationAttribute(LOCATION_TAG, getColony());

            } else {
                xw.writeLocationAttribute(LOCATION_TAG, location);
            }
        }

        xw.writeAttribute(TREASURE_AMOUNT_TAG, treasureAmount);

        if (full) {
            if (entryLocation != null) {
                xw.writeLocationAttribute(ENTRY_LOCATION_TAG, entryLocation);
            }

            xw.writeAttribute(TURNS_OF_TRAINING_TAG, turnsOfTraining);

            if (workType != null) xw.writeAttribute(WORK_TYPE_TAG, workType);

            if (experienceType != null) {
                xw.writeAttribute(EXPERIENCE_TYPE_TAG, experienceType);
            }

            xw.writeAttribute(EXPERIENCE_TAG, experience);

            xw.writeAttribute(INDIAN_SETTLEMENT_TAG, indianSettlement);

            xw.writeAttribute(WORK_LEFT_TAG, workLeft);

            xw.writeAttribute(HIT_POINTS_TAG, hitPoints);

            xw.writeAttribute(ATTRITION_TAG, attrition);

            if (student != null) xw.writeAttribute(STUDENT_TAG, student);

            if (teacher != null) xw.writeAttribute(TEACHER_TAG, teacher);

            if (destination != null) {
                xw.writeLocationAttribute(DESTINATION_TAG, destination);
            }

            if (tradeRoute != null) {
                xw.writeAttribute(TRADE_ROUTE_TAG, tradeRoute);

                xw.writeAttribute(CURRENT_STOP_TAG, currentStop);
            }
        }
    }

    /**
     * {@inheritDoc}
     */
    @Override
    protected void writeChildren(FreeColXMLWriter xw) throws XMLStreamException {
        if (xw.validFor(getOwner())) {

            // Do not show goods or units carried by this unit.
            super.writeChildren(xw);

            if (workImprovement != null) workImprovement.toXML(xw);

        } else if (getType().canCarryGoods()) {
            xw.writeAttribute(VISIBLE_GOODS_COUNT_TAG, getVisibleGoodsCount());
        }

        for (EquipmentType et : getSortedCopy(equipment.keySet())) {
            xw.writeStartElement(EQUIPMENT_TAG);

            xw.writeAttribute(ID_ATTRIBUTE_TAG, et);

            xw.writeAttribute(COUNT_TAG, equipment.getCount(et));

            xw.writeEndElement();
        }
    }

    /**
     * {@inheritDoc}
     */
    @Override
    protected void readAttributes(FreeColXMLReader xr) throws XMLStreamException {
        super.readAttributes(xr);

        final Specification spec = getSpecification();
        final Game game = getGame();

        name = xr.getAttribute(NAME_TAG, (String)null);

        Player oldOwner = owner;
        owner = xr.findFreeColGameObject(game, OWNER_TAG,
                                         Player.class, (Player)null, true);
        if (xr.shouldIntern()) game.checkOwners(this, oldOwner);

        UnitType oldUnitType = unitType;
        unitType = xr.getType(spec, UNIT_TYPE_TAG,
                              UnitType.class, (UnitType)null);

        state = xr.getAttribute(STATE_TAG, UnitState.class, UnitState.ACTIVE);

        role = xr.getType(spec, ROLE_TAG, Role.class, Role.DEFAULT);

        location = xr.getLocationAttribute(game, LOCATION_TAG, true);

        entryLocation = xr.getLocationAttribute(game, ENTRY_LOCATION_TAG,
                                                true);

        movesLeft = xr.getAttribute(MOVES_LEFT_TAG, 0);

        workLeft = xr.getAttribute(WORK_LEFT_TAG, 0);

        attrition = xr.getAttribute(ATTRITION_TAG, 0);

        nationality = xr.getAttribute(NATIONALITY_TAG, (String)null);

        ethnicity = xr.getAttribute(ETHNICITY_TAG, (String)null);

        turnsOfTraining = xr.getAttribute(TURNS_OF_TRAINING_TAG, 0);

        hitPoints = xr.getAttribute(HIT_POINTS_TAG, -1);
        // @compat 0.10.7
        if (hitPoints < 0) hitPoints = xr.getAttribute(OLD_HIT_POINTS_TAG, -1);
        // end @compat

        teacher = xr.makeFreeColGameObject(game, TEACHER_TAG,
                                           Unit.class, false);

        student = xr.makeFreeColGameObject(game, STUDENT_TAG,
                                           Unit.class, false);

        setHomeIndianSettlement(xr.makeFreeColGameObject(game,
                INDIAN_SETTLEMENT_TAG, IndianSettlement.class, false));

        treasureAmount = xr.getAttribute(TREASURE_AMOUNT_TAG, 0);

        destination = xr.getLocationAttribute(game, DESTINATION_TAG, true);

        tradeRoute = xr.findFreeColGameObject(game, TRADE_ROUTE_TAG,
            TradeRoute.class, (TradeRoute)null, false);

        currentStop = (tradeRoute == null) ? -1
            : xr.getAttribute(CURRENT_STOP_TAG, 0);

        experienceType = xr.getType(spec, EXPERIENCE_TYPE_TAG,
                                    GoodsType.class, (GoodsType)null);
        if (experienceType == null && workType != null) {
            experienceType = workType;
        }

        experience = xr.getAttribute(EXPERIENCE_TAG, 0);

        visibleGoodsCount = xr.getAttribute(VISIBLE_GOODS_COUNT_TAG, -1);

        // Make sure you do this after experience and location stuff.
        changeWorkType(xr.getType(spec, WORK_TYPE_TAG, GoodsType.class, null));
    }

    /**
     * {@inheritDoc}
     */
    @Override
    protected void readChildren(FreeColXMLReader xr) throws XMLStreamException {
        // Clear containers.
        if (getGoodsContainer() != null) getGoodsContainer().removeAll();
        equipment.clear();
        workImprovement = null;

        super.readChildren(xr);

        setRole();

        // @compat 0.10.x
        // There was a bug in 0.10.x that did not clear tile
        // improvements after they were complete, leading to units
        // that still had a tile improvement after they had moved
        // away.  Consequently when reading such bogus improvements,
        // there is no guarantee that the tile is defined so
        // compatibility code in TileImprovement.readAttributes
        // tolerates null tile references.  These are obviously bogus,
        // so drop them.
        if (workImprovement != null && workImprovement.getTile() == null) {
            workImprovement = null;
        }
        // end @compat 0.10.x
    }

    /**
     * {@inheritDoc}
     */
    @Override
    protected void readChild(FreeColXMLReader xr) throws XMLStreamException {
        final Specification spec = getSpecification();
        final Game game = getGame();
        final String tag = xr.getLocalName();

        if (EQUIPMENT_TAG.equals(tag)) {
            equipment.incrementCount(spec.getEquipmentType(xr.readId()),
                                     xr.getAttribute(COUNT_TAG, 0));
            xr.closeTag(EQUIPMENT_TAG);

        // @compat 0.10.5
        } else if (OLD_UNITS_TAG.equals(tag)) {
            while (xr.nextTag() != XMLStreamConstants.END_ELEMENT) {
                super.readChild(xr);
            }
        // end @compat

        } else if (TileImprovement.getXMLElementTagName().equals(tag)) {
            workImprovement = xr.readFreeColGameObject(game,
                                                       TileImprovement.class);

        } else {
            super.readChild(xr);
        }
    }

    /**
     * Gets a string representation of this unit.
     *
     * @param prefix A prefix (e.g. "AIUnit")
     * @return A string representation of this <code>Unit</code>.
     */
    public String toString(String prefix) {
        StringBuilder sb = new StringBuilder(64);
        sb.append("[").append(prefix).append(getId());
        if (isUninitialized()) {
            sb.append(" uninitialized");
        } else if (isDisposed()) {
            sb.append(" disposed");
        } else {
            sb.append(" ").append(Utils.lastPart(owner.getNationId(), "."))
                .append(" ").append(getType().getSuffix());
            if (getRole() != Role.DEFAULT) {
                sb.append("-").append(getRole());
            }
            sb.append(" ").append(getMovesAsString());
        }
        sb.append("]");
        return sb.toString();
    }

    /**
     * {@inheritDoc}
     */
    @Override
    public String toString() {
        return toString("");
    }

    /**
     * {@inheritDoc}
     */
    public String getXMLTagName() { return getXMLElementTagName(); }

    /**
     * Gets the tag name of the root element representing this object.
     *
     * @return "unit"
     */
    public static String getXMLElementTagName() {
        return "unit";
    }
}<|MERGE_RESOLUTION|>--- conflicted
+++ resolved
@@ -95,113 +95,6 @@
         SKIPPED
     }
 
-<<<<<<< HEAD
-=======
-    /**
-     * The roles a Unit can have. TODO: make this configurable by
-     * adding roles to the specification instead of using an enum. New
-     * roles, such as mounted pioneers, have already been suggested.
-     */
-    public static enum Role {
-        DEFAULT, PIONEER, MISSIONARY, SOLDIER, SCOUT, DRAGOON;
-
-        // Equipment types needed for certain roles.
-        private static final HashMap<Role, List<EquipmentType>> roleEquipment
-            = new HashMap<Role, List<EquipmentType>>();
-
-        /**
-         * Initializes roleEquipment.  How about that.
-         */
-        private void initializeRoleEquipment(Specification spec) {
-            if (!roleEquipment.isEmpty()) return;
-            UnitType defaultUnit = spec.getDefaultUnitType();
-            for (EquipmentType e : spec.getEquipmentTypeList()) {
-                Role r = e.getRole();
-                if (r != null) {
-                    List<EquipmentType> eq = roleEquipment.get(r);
-                    if (eq == null) {
-                        eq = new ArrayList<EquipmentType>();
-                        roleEquipment.put(r, eq);
-                    }
-                    eq.add(e);
-                }
-            }
-            // TODO: Not quite completely generic yet.  There are more
-            // equipment types that are compatible with the dragoon role.
-            // The spec expresses this with <compatible-equipment> but
-            // it does not express that while muskets and horses are compatible
-            // for a soldier, they are not for a scout.
-            for (EquipmentType e : spec.getEquipmentTypeList()) {
-                if (!e.isMilitaryEquipment()) continue;
-                List<EquipmentType> eq = roleEquipment.get(Role.DRAGOON);
-                if (eq == null) {
-                    eq = new ArrayList<EquipmentType>();
-                    roleEquipment.put(Role.DRAGOON, eq);
-                }
-                if (!eq.contains(e)) eq.add(e);
-            }
-            // Make sure there is an empty list at least for each role.
-            for (Role r : Role.values()) {
-                List<EquipmentType> e = roleEquipment.get(r);
-                if (e == null) {
-                    e = new ArrayList<EquipmentType>();
-                    roleEquipment.put(r, e);
-                }
-            }
-        }
-
-        /**
-         * Gets all equipment that could support this role.  Do not
-         * use directly as it will return both normal and native versions
-         * of the military equipment.  Use Unit.getRoleEquipment() which
-         * provides the correct scope.
-         *
-         * @param spec The <code>Specification</code> to extract requirements
-         *     from.
-         * @return A list of required <code>EquipmentType</code>s.
-         */
-        public List<EquipmentType> getRoleEquipment(Specification spec) {
-            initializeRoleEquipment(spec);
-            return new ArrayList<EquipmentType>(roleEquipment.get(this));
-        }
-
-        public boolean isCompatibleWith(Role oldRole) {
-            return (this == oldRole) ||
-                (this == SOLDIER && oldRole == DRAGOON) ||
-                (this == DRAGOON && oldRole == SOLDIER);
-        }
-
-        public Role newRole(Role role) {
-            if (this == SOLDIER && role == SCOUT) {
-                return DRAGOON;
-            } else if (this == SCOUT && role == SOLDIER) {
-                return DRAGOON;
-            } else {
-                return role;
-            }
-        }
-
-        public String getExpertAbility() {
-            switch (this) {
-            case DEFAULT:
-                break;
-            case MISSIONARY:
-                return "model.ability.jesuitMissionary";
-            case PIONEER:
-                return "model.ability.hardyPioneer";
-            case SCOUT:
-                return "model.ability.seasonedScout";
-            case SOLDIER: case DRAGOON:
-                return "model.ability.veteranSoldier";
-            }
-            return null;
-        }
-
-        public String getId() {
-            return toString().toLowerCase(Locale.US);
-        }
-    }
->>>>>>> cc12761d
 
     /** The individual name of this unit, not of the unit type. */
     protected String name = null;
@@ -4007,7 +3900,7 @@
 
         state = xr.getAttribute(STATE_TAG, UnitState.class, UnitState.ACTIVE);
 
-        role = xr.getType(spec, ROLE_TAG, Role.class, Role.DEFAULT);
+        role = xr.getRole(spec, ROLE_TAG, Role.class, Role.DEFAULT);
 
         location = xr.getLocationAttribute(game, LOCATION_TAG, true);
 
