--- conflicted
+++ resolved
@@ -220,11 +220,7 @@
     /**
      * Get the tiles visible from this settlement.
      *
-<<<<<<< HEAD
-     * @return A collection of visible tiles.
-=======
-     * @return A set of visible tiles.
->>>>>>> fee3ea15
+     * A set of visible tiles.
      */
     public Set<Tile> getVisibleTiles() {
         final Tile tile = getTile();
